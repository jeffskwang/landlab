#! /usr/env/python

"""Create 2D grid with randomly generated fractures.

fracture_grid: creates and returns a 2D grid with randomly generated fractures.
The grid contains the value 1 where fractures (one cell wide) exist, and
0 elsewhere. The idea is to use this for simulations based on weathering and
erosion of, and/or flow within, fracture networks.

The entry point is the function::

    make_frac_grid(frac_spacing, numrows=50, numcols=50, model_grid=None)

If called with a Landlab RasterModelGrid, the function returns the fracture
grid as a node array. Otherwise, it returns a numrows x numcols Numpy array.

Potential improvements:
    - Add doctests
    - Fractures could be defined by links rather than nodes (i.e., return a
        link array with a code indicating whether the link crosses a fracture
        or not)
    - Fractures could have a finite length rather than extending all the way
        across the grid
    - Use of starting position along either x or y axis makes fracture net
        somewhat asymmetric. One would need a different algorithm to make it
        fully (statistically) symmetric.

Created: September 2013 by Greg Tucker
Last significant modification: cleanup and unit tests Oct 2015 GT
"""

from numpy import tan, pi, size, zeros
import numpy as np
import random


def calculate_fracture_starting_position(numrows, numcols, seed):
    """Choose a random starting position along the x or y axis (random choice).

    Parameters
    ----------
    numrows : int
        Number of rows in the grid
    numcols : int
        Number of columns in the grid
    seed : int
        Seeds the random number generator, so that a particular random
        sequence can be recreated.

    Returns
    -------
    x, y : int
        Fracture starting coordinates
    """
    random.seed(seed)

    if random.randint(0, 1)==0:
        x = 0
        y = random.randint(0, numrows-1)
    else:
        x = random.randint(0, numcols-1)
        y = 0
    return x, y


def calculate_fracture_orientation(x, y, seed):
    """Choose a random orientation for the fracture.

    Parameters
    ----------
    x : int
        Starting x-coordinate (either *x* or *y* should be 0).
    y : int
        Starting y-coordinate (either *x* or *y* should be 0).
    seed : int
        Seed value for random number generator

    Returns
    -------
    ang : float
        Fracture angle relative to horizontal

    Notes
    -----
    If the fracture starts along the bottom of the grid (y=0), then the angle
    will be between 45 and 135 degrees from horizontal (counter-clockwise).
    Otherwise, it will be between -45 and 45 degrees.
    """
    np.random.seed(seed)
    ang = (pi/2)*np.random.rand()
    if y==0:
        ang += pi/4
    else:
        ang -= pi/4

    return ang


def calculate_fracture_step_sizes(startx, starty, ang):
    """Calculate sizes of steps of the fracture.

    Calculates the sizes of steps dx and dy to be used when "drawing" the
    fracture onto the grid.

    Parameters
    ----------
    startx : int
        Starting grid x-coordinate.
    starty : int
        Starting grid y-coordinate.
    ang : float
        Fracture angle relative to horizontal (radians)

    Returns
    -------
    (dx, dy) : float
        Step sizes in x and y directions. One will always be unity, and the
        other will always be less than 1.
    """
    if startx==0:  # frac starts on left side
        dx = 1
        dy = tan(ang)
    else:  # frac starts on bottom side
        dy = 1
        dx = -tan(ang-pi/2)

    return dx, dy


def trace_fracture_through_grid(m, x0, y0, dx, dy):
    """Create a "fracture" in a 2D grid.

    Creates a "fracture" in a 2D grid, m, by setting cell values to unity along
    the trace of the fracture (i.e., "drawing" a line throuh the grid).

    Parameters
    ----------
    m : 2D Numpy array
        Array that represents the grid.
    x0 : int
        Starting x-coordinate for fracture.
    y0 : int
        Starting y-coordinate for fracture.
    dx : float
        Step sizes in x direction.
    dy : float
        Step sizes in y direction.

    Returns
    -------
    None, but changes contents of m
    """
    x = x0
    y = y0

<<<<<<< HEAD
    while round(x)<size(m, 1) and round(y)<size(m, 0) \
            and round(x)>=0 and round(y)>=0:
=======
    while round(x) < size(m, 1) and round(y) < size(m, 0) \
            and round(x) >= 0 and round(y) >= 0:
>>>>>>> c6ffb1d5
        m[int(round(y)), int(round(x))] = 1
        x += dx
        y += dy


def make_frac_grid(frac_spacing, numrows=50, numcols=50, model_grid=None,
                   seed=0):
    """Create a grid that contains a network of random fractures.

    Creates and returns a grid containing a network of random fractures, which
    are represented as 1's embedded in a grid of 0's.

    Parameters
    ----------
    frac_spacing : int
        Average spacing of fractures (in grid cells)
    numrows : int, optional
        Number of rows in grid (if model_grid parameter is given,
        uses values from the model grid instead)
    numcols : int, optional
        Number of columns in grid (if model_grid parameter is given,
        uses values from the model grid instead)
    model_grid : Landlab RasterModelGrid object, optiona
        RasterModelGrid to use for grid size
    seed : int, optional
        Seed used for random number generator

    Returns
    -------
    m : Numpy array
        Array containing fracture grid, represented as 0's (matrix) and 1's
        (fractures). If model_grid parameter is given, returns a 1D array
        corresponding to a node-based array in the model grid. Otherwise,
        returns a 2D array with dimensions given by numrows, numcols.
    """
    # Make an initial grid of all zeros. If user specified a model grid,
    # use that. Otherwise, use the given dimensions.
    if model_grid is not None:
        numrows = model_grid.number_of_node_rows
        numcols = model_grid.number_of_node_columns
    m = zeros((numrows,numcols), dtype=int)

    # Add fractures to grid
    nfracs = (numrows+numcols)/frac_spacing
    for i in range(nfracs):

        x, y = calculate_fracture_starting_position(numrows, numcols, seed+i)
        ang = calculate_fracture_orientation(x, y, seed+i)
        dx, dy = calculate_fracture_step_sizes(x, y, ang)

        trace_fracture_through_grid(m, x, y, dx, dy)

    # If we have a model_grid, flatten the frac grid so it's equivalent to
    # a node array.
    if model_grid is not None:
        m.shape = (m.shape[0]*m.shape[1])

    return m<|MERGE_RESOLUTION|>--- conflicted
+++ resolved
@@ -153,13 +153,8 @@
     x = x0
     y = y0
 
-<<<<<<< HEAD
-    while round(x)<size(m, 1) and round(y)<size(m, 0) \
-            and round(x)>=0 and round(y)>=0:
-=======
     while round(x) < size(m, 1) and round(y) < size(m, 0) \
             and round(x) >= 0 and round(y) >= 0:
->>>>>>> c6ffb1d5
         m[int(round(y)), int(round(x))] = 1
         x += dx
         y += dy
