--- conflicted
+++ resolved
@@ -2,8 +2,4 @@
 from .sink_fill_barnes import SinkFillerBarnes
 
 
-<<<<<<< HEAD
-__all__ = ['SinkFiller', 'SinkFillerBarnes']
-=======
-__all__ = ["SinkFiller"]
->>>>>>> 6b8e71b8
+__all__ = ["SinkFiller", "SinkFillerBarnes"]