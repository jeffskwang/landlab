--- conflicted
+++ resolved
@@ -48,15 +48,11 @@
 
     >>> grid = RasterModelGrid((3, 3), spacing=(1, 2))
     >>> grid.calculate_gradients_at_links(node_values)
-<<<<<<< HEAD
     array([ 0.,  0.,  1.,  3.,  1.,  1., -1.,  1., -1.,  1.,  0.,  0.])
-=======
-    array([ 1.,  3.,  1.,  1., -1.,  1.,  0.,  0.,  1., -1.,  0.,  0.])
 
     >>> _ = grid.add_field('node', 'elevation', node_values)
     >>> grid.calculate_gradients_at_links('elevation')
     array([ 1.,  3.,  1.,  1., -1.,  1.,  0.,  0.,  1., -1.,  0.,  0.])
->>>>>>> f7485905
     """
     grads = gradients.calculate_diff_at_links(grid, node_values, out=out)
     grads /= grid.link_length
