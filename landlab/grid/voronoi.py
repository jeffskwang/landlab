#! /usr/bin/env python

import numpy
from six.moves import range

from landlab.grid.base import (ModelGrid, CORE_NODE, BAD_INDEX_VALUE,
                               INACTIVE_LINK)
from landlab.core.utils import (as_id_array, sort_points_by_x_then_y,
                                argsort_points_by_x_then_y)

from scipy.spatial import Voronoi


def simple_poly_area(x, y):
    """Calculates and returns the area of a 2-D simple polygon.

    Input vertices must be in sequence (clockwise or counterclockwise). *x*
    and *y* are arrays that give the x- and y-axis coordinates of the
    polygon's vertices.

    Parameters
    ----------
    x : ndarray
        x-coordinates of of polygon vertices.
    y : ndarray
        y-coordinates of of polygon vertices.

    Returns
    -------
    out : float
        Area of the polygon

    Examples
    --------
    >>> import numpy as np
    >>> from landlab.grid.voronoi import simple_poly_area
    >>> x = np.array([3., 1., 1., 3.])
    >>> y = np.array([1.5, 1.5, 0.5, 0.5])
    >>> simple_poly_area(x, y)
    2.0

    If the input coordinate arrays are 2D, calculate the area of each polygon.
    Note that when used in this mode, all polygons must have the same
    number of vertices, and polygon vertices are listed column-by-column.

    >>> x = np.array([[ 3.,  1.,  1.,  3.],
    ...               [-2., -2., -1., -1.]]).T
    >>> y = np.array([[1.5, 1.5, 0.5, 0.5],
    ...               [ 0.,  1.,  2.,  0.]]).T
    >>> simple_poly_area(x, y)
    array([ 2. ,  1.5])
    """
    # For short arrays (less than about 100 elements) it seems that the
    # Python sum is faster than the numpy sum. Likewise for the Python
    # built-in abs.
    return .5 * abs(sum(x[:-1] * y[1:] - x[1:] * y[:-1]) +
                    x[-1] * y[0] - x[0] * y[-1])


def calculate_link_lengths(pts, link_from, link_to):
    """Calculates and returns length of links between nodes.

    Parameters
    ----------
    pts : Nx2 numpy array containing (x,y) values
    link_from : 1D numpy array containing index numbers of nodes at starting
                point ("from") of links
    link_to : 1D numpy array containing index numbers of nodes at ending point
              ("to") of links

    Returns
    -------
    out : ndarray
        1D numpy array containing horizontal length of each link

    Examples
    --------
    >>> import numpy as np
    >>> from landlab.grid.voronoi import calculate_link_lengths
    >>> pts = np.array([[0.,0.],[3.,0.],[3.,4.]]) # 3:4:5 triangle
    >>> lfrom = np.array([0,1,2])
    >>> lto = np.array([1,2,0])
    >>> calculate_link_lengths(pts, lfrom, lto)
    array([ 3.,  4.,  5.])
    """
    dx = pts[link_to, 0] - pts[link_from, 0]
    dy = pts[link_to, 1] - pts[link_from, 1]
    link_length = numpy.sqrt(dx * dx + dy * dy)
    return link_length


class VoronoiDelaunayGrid(ModelGrid):
    """
    This inherited class implements an unstructured grid in which cells are
    Voronoi polygons and nodes are connected by a Delaunay triangulation. Uses
    scipy.spatial module to build the triangulation.

    Create an unstructured grid from points whose coordinates are given
    by the arrays *x*, *y*.

    Parameters
    ----------
    x : array_like
        x-coordinate of points
    y : array_like
        y-coordinate of points
    reorient_links (optional) : bool
        whether to point all links to the upper-right quadrant

    Returns
    -------
    VoronoiDelaunayGrid
        A newly-created grid.

    Examples
    --------
    >>> from numpy.random import rand
    >>> from landlab.grid import VoronoiDelaunayGrid
    >>> x, y = rand(25), rand(25)
    >>> vmg = VoronoiDelaunayGrid(x, y)  # node_x_coords, node_y_coords
    >>> vmg.number_of_nodes
    25

    >>> import numpy as np
    >>> x = [0, 0, 0, 0,
    ...      1, 1, 1, 1,
    ...      2, 2, 2, 2,]
    >>> y = [0, 1, 2, 3,
    ...      0, 1, 2, 3,
    ...      0, 1, 2, 3]
    >>> vmg = VoronoiDelaunayGrid(x, y)
    >>> vmg.node_x # doctest: +NORMALIZE_WHITESPACE
    array([ 0.,  1.,  2.,
            0.,  1.,  2.,
            0.,  1.,  2.,
            0.,  1.,  2.])
    >>> vmg.node_y # doctest: +NORMALIZE_WHITESPACE
    array([ 0.,  0.,  0.,
            1.,  1.,  1.,
            2.,  2.,  2.,
            3.,  3.,  3.])
    """

    def __init__(self, x=None, y=None, reorient_links=True, **kwds):
        """
        Create a Voronoi Delaunay grid from a set of points.

        Create an unstructured grid from points whose coordinates are given
        by the arrays *x*, *y*.

        Parameters
        ----------
        x : array_like
            x-coordinate of points
        y : array_like
            y-coordinate of points
        reorient_links (optional) : bool
            whether to point all links to the upper-right quadrant

        Returns
        -------
        VoronoiDelaunayGrid
            A newly-created grid.

        Examples
        --------
        >>> from numpy.random import rand
        >>> from landlab.grid import VoronoiDelaunayGrid
        >>> x, y = rand(25), rand(25)
        >>> vmg = VoronoiDelaunayGrid(x, y)  # node_x_coords, node_y_coords
        >>> vmg.number_of_nodes
        25
        """
        if (x is not None) and (y is not None):
            self._initialize(x, y, reorient_links)
        super(VoronoiDelaunayGrid, self).__init__(**kwds)

    def _initialize(self, x, y, reorient_links=True):
        """
        Creates an unstructured grid around the given (x,y) points.
        """
        x = numpy.asarray(x, dtype=float).reshape((-1, ))
        y = numpy.asarray(y, dtype=float).reshape((-1, ))

        if x.size != y.size:
            raise ValueError('x and y arrays must have the same size')

        # Make a copy of the points in a 2D array (useful for calls to geometry
        # routines, but takes extra memory space).
        pts = numpy.zeros((len(x), 2))
        pts[:, 0] = x
        pts[:, 1] = y
        self.pts = sort_points_by_x_then_y(pts)
        x = pts[:, 0]
        y = pts[:, 1]

        # NODES AND CELLS: Set up information pertaining to nodes and cells:
        #   - number of nodes
        #   - node x, y coordinates
        #   - default boundary status
        #   - interior and boundary nodes
        #   - nodes associated with each cell and active cell
        #   - cells and active cells associated with each node
        #     (or BAD_VALUE_INDEX if none)
        #
        # Assumptions we make here:
        #   - all interior (non-perimeter) nodes have cells (this should be
        #       guaranteed in a Delaunay triangulation, but there may be
        #       special cases)
        #   - all cells are active (later we'll build a mechanism for the user
        #       specify a subset of cells as active)
        #
        self._node_x = x
        self._node_y = y
        [self._node_status, self._core_nodes, self._boundary_nodes] = \
            self._find_perimeter_nodes_and_BC_set(pts)
        [self._cell_at_node, self._node_at_cell] = \
            self._node_to_cell_connectivity(self._node_status,
                                            self.number_of_cells)
        active_cell_at_node = self.cell_at_node[self.core_nodes]

        # ACTIVE CELLS: Construct Voronoi diagram and calculate surface area of
        # each active cell.
        vor = Voronoi(pts)
        self.vor = vor
        self._area_of_cell = numpy.zeros(self.number_of_cells)
        for node in self._node_at_cell:
            xv = vor.vertices[vor.regions[vor.point_region[node]], 0]
            yv = vor.vertices[vor.regions[vor.point_region[node]], 1]
            self._area_of_cell[self.cell_at_node[node]] = (
                simple_poly_area(xv, yv))

        # LINKS: Construct Delaunay triangulation and construct lists of link
        # "from" and "to" nodes.
        (self._node_at_link_tail,
         self._node_at_link_head,
         self.active_links_ids,
         self._face_width) = \
            self._create_links_and_faces_from_voronoi_diagram(vor)
        self._status_at_link = numpy.full(len(self._node_at_link_tail),
                                          INACTIVE_LINK, dtype=int)

        # Sort them by midpoint coordinates
        self._sort_links_by_midpoint()

        # Optionally re-orient links so that they all point within upper-right
        # semicircle
        if reorient_links:
            self._reorient_links_upper_right()

        # LINKS: Calculate link lengths
        self._link_length = calculate_link_lengths(pts, self.node_at_link_tail,
                                                   self.node_at_link_head)

        # LINKS: inlink and outlink matrices
        # SOON TO BE DEPRECATED
        self._setup_inlink_and_outlink_matrices()

        # ACTIVE LINKS: Create list of active links, as well as "from" and "to"
        # nodes of active links.
        self._reset_link_status_list()

        # NODES & LINKS: IDs and directions of links at each node
        self._create_links_and_link_dirs_at_node()

        # LINKS: set up link unit vectors and node unit-vector sums
        self._create_link_unit_vectors()

    @property
    def number_of_patches(self):
        """Number of patches.

        Returns the number of patches over the grid.
        """
        try:
            return self._number_of_patches
        except AttributeError:
            self._create_patches_from_delaunay_diagram(self.pts, self.vor)
            return self._number_of_patches

    @property
    def nodes_at_patch(self):
        """Get the four nodes at the corners of each patch in a regular grid.
        """
        try:
            return self._nodes_at_patch
        except AttributeError:
            self._create_patches_from_delaunay_diagram(self.pts, self.vor)
            return self._nodes_at_patch

    def patches_at_node(self, nodata=-1):
        """patches_at_node()
        (This is a placeholder method until improved using jagged array
        operations.)
        Returns a (N,max_voronoi_polygon_sides) array of the patches associated
        with each node in the grid.
        The patches are returned in id order, with any null or nonexistent
        patches recorded after the ids of existing faces.
        The nodata argument allows control of the array value used to indicate
        nodata. It defaults to -1, but other options are 'nan' and 'bad_value'.
        Note that this method returns a *masked* array, with the normal
        provisos that integer indexing with a masked array removes the mask.
        """
        if nodata == -1:
            # ^fiddle needed to ensure we set the nodata value properly if
            # we've called patches elsewhere
            try:
                return self._patches_at_node
            except AttributeError:
                self._create_patches_from_delaunay_diagram(
                    self.pts, self.vor, nodata)
                return self._patches_at_node
        else:
            try:
                self.set_bad_value
            except:
                self._create_patches_from_delaunay_diagram(
                    self.pts, self.vor, nodata)
                self.set_bad_value = True
                return self._patches_at_node
            else:
                return self._patches_at_node

    def _find_perimeter_nodes_and_BC_set(self, pts):
        """
        Uses a convex hull to locate the perimeter nodes of the Voronoi grid,
        then sets them as fixed value boundary nodes.
        It then sets/updates the various relevant node lists held by the grid,
        and returns *node_status*, *core_nodes*, *boundary_nodes*.
        """

        # Calculate the convex hull for the set of points
        from scipy.spatial import ConvexHull
        hull = ConvexHull(pts, qhull_options='Qc')  # see below why we use 'Qt'

        # The ConvexHull object lists the edges that form the hull. We need to
        # get from this list of edges the unique set of nodes. To do this, we
        # first flatten the list of vertices that make up all the hull edges
        # ("simplices"), so it becomes a 1D array. With that, we can use the
        # set() function to turn the array into a set, which removes duplicate
        # vertices. Then we turn it back into an array, which now contains the
        # set of IDs for the nodes that make up the convex hull.
        #   The next thing to worry about is the fact that the mesh perimeter
        # might contain nodes that are co-planar (that is, co-linear in our 2D
        # world). For example, if you make a set of staggered points for a
        # hexagonal lattice using make_hex_points(), there will be some
        # co-linear points along the perimeter. The ones of these that don't
        # form convex corners won't be included in convex_hull_nodes, but they
        # are nonetheless part of the perimeter and need to be included in
        # the list of boundary_nodes. To deal with this, we pass the 'Qt'
        # option to ConvexHull, which makes it generate a list of coplanar
        # points. We include these in our set of boundary nodes.
        convex_hull_nodes = numpy.array(list(set(hull.simplices.flatten())))
        coplanar_nodes = hull.coplanar[:, 0]
        boundary_nodes = as_id_array(numpy.concatenate(
            (convex_hull_nodes, coplanar_nodes)))

        # Now we'll create the "node_status" array, which contains the code
        # indicating whether the node is interior and active (=0) or a
        # boundary (=1). This means that all perimeter (convex hull) nodes are
        # initially flagged as boundary code 1. An application might wish to
        # change this so that, for example, some boundaries are inactive.
        node_status = numpy.zeros(len(pts[:, 0]), dtype=numpy.int8)
        node_status[boundary_nodes] = 1

        # It's also useful to have a list of interior nodes
        core_nodes = as_id_array(numpy.where(node_status == 0)[0])

        # save the arrays and update the properties
        self._node_status = node_status
        self._core_cells = numpy.arange(len(core_nodes), dtype=numpy.int)
        self._node_at_cell = core_nodes
        self._boundary_nodes = boundary_nodes

        # Return the results
        return node_status, core_nodes, boundary_nodes

    def _create_cell_areas_array(self):
        """Set up an array of cell areas."""
        self._cell_areas = self.active_cell_areas
        return self._cell_areas

    @staticmethod
    def _node_to_cell_connectivity(node_status, ncells):
        """Set up node connectivity.

        Creates and returns the following arrays:

        *  For each node, the ID of the corresponding cell, or
           BAD_INDEX_VALUE if the node has no cell.
        *  For each cell, the ID of the corresponding node.

        Parameters
        ----------
        node_status : ndarray of ints
            1D array containing the boundary status code for each node.
        ncells : ndarray of ints
            Number of cells (must equal the number of occurrences of CORE_NODE
            in node_status).

        Examples
        --------
        >>> from landlab import VoronoiDelaunayGrid as vdg
        >>> import numpy as np
        >>> from landlab.grid import BAD_INDEX_VALUE
        >>> ns = np.array([1, 0, 0, 1, 0])  # 3 interior, 2 boundary nodes
        >>> [node_cell, cell_node] = vdg._node_to_cell_connectivity(ns, 3)
        >>> node_cell[1:3]
        array([0, 1])
        >>> node_cell[0] == BAD_INDEX_VALUE
        True
        >>> cell_node
        array([1, 2, 4])
        """
        assert ncells == numpy.count_nonzero(node_status == CORE_NODE), \
            'ncells must equal number of CORE_NODE values in node_status'

        cell = 0
        node_cell = numpy.ones(len(node_status), dtype=int) * BAD_INDEX_VALUE
        cell_node = numpy.zeros(ncells, dtype=int)
        for node in range(len(node_cell)):
            if node_status[node] == CORE_NODE:
                node_cell[node] = cell
                cell_node[cell] = node
                cell += 1

        return node_cell, cell_node

    @staticmethod
<<<<<<< HEAD
    def create_links_from_triangulation(tri):
        """Create links from a Delaunay triangulation.

=======
    def _create_links_from_triangulation(tri):
        """
>>>>>>> 1afa41b1
        From a Delaunay Triangulation of a set of points, contained in a
        scipy.spatial.Delaunay object "tri", creates and returns:

        *  a numpy array containing the ID of the "from" node for each link
        *  a numpy array containing the ID of the "to" node for each link
        *  the number of links in the triangulation

        Examples
        --------
        >>> from scipy.spatial import Delaunay
        >>> import numpy as np
        >>> from landlab.grid import VoronoiDelaunayGrid as vdg
        >>> pts = np.array([[ 0., 0.], [ 1., 0.], [ 1., 0.87],
        ...                 [-0.5, 0.87], [ 0.5, 0.87], [ 0., 1.73],
        ...                 [ 1., 1.73]])
        >>> dt = Delaunay(pts)
        >>> [myfrom,myto,nl] = vdg._create_links_from_triangulation(dt)
        >>> print myfrom, myto, nl # doctest: +SKIP
        [5 3 4 6 4 3 0 4 1 1 2 6] [3 4 5 5 6 0 4 1 0 2 4 2] 12
        """

        # Calculate how many links there will be and create the arrays.
        #
        # The number of links equals 3 times the number of triangles minus
        # half the number of shared links. Finding out the number of shared
        # links is easy: for every shared link, there is an entry in the
        # tri.neighbors array that is > -1 (indicating that the triangle has a
        # neighbor opposite a given vertex; in other words, two triangles are
        # sharing an edge).
        num_shared_links = numpy.count_nonzero(tri.neighbors > -1)
        num_links = 3 * tri.nsimplex - num_shared_links // 2
        link_fromnode = numpy.zeros(num_links, dtype=int)
        link_tonode = numpy.zeros(num_links, dtype=int)

        # Sweep through the list of triangles, assigning "from" and "to" nodes
        # to the list of links.
        #
        # The basic algorithm works as follows. For each triangle, we will add
        # its 3 edges as links. However, we have to make sure that each shared
        # edge is added only once. To do this, we keep track of whether or not
        # each triangle has been processed yet using a boolean array called
        # "tridone". When we look at a given triangle, we check each vertex in
        # turn. If there is no neighboring triangle opposite that vertex, then
        # we need to add the corresponding edge. If there is a neighboring
        # triangle but we haven't processed it yet, we also need to add the
        # edge. If neither condition is true, then this edge has already been
        # added, so we skip it.
        link_id = 0
        tridone = numpy.zeros(tri.nsimplex, dtype=bool)
        for t in range(tri.nsimplex):  # loop over triangles
            for i in range(0, 3):       # loop over vertices & neighbors
                if tri.neighbors[t, i] == -1 or not tridone[
                        tri.neighbors[t, i]]:
                    link_fromnode[link_id] = tri.simplices[
                        t, numpy.mod(i + 1, 3)]
                    link_tonode[link_id] = tri.simplices[
                        t, numpy.mod(i + 2, 3)]
                    link_id += 1
            tridone[t] = True

        # save the results
        # self.node_at_link_tail = link_fromnode
        # self.node_at_link_head = link_tonode

        # Return the results
        return link_fromnode, link_tonode, num_links

    @staticmethod
    def _is_valid_voronoi_ridge(vor, n):

        SUSPICIOUSLY_BIG = 40000000.0
        return (vor.ridge_vertices[n][0] != -1 and
                vor.ridge_vertices[n][1] != -1 and
                numpy.amax(numpy.abs(vor.vertices[
                    vor.ridge_vertices[n]])) < SUSPICIOUSLY_BIG)

    @staticmethod
    def _create_links_and_faces_from_voronoi_diagram(vor):
        """
        From a Voronoi diagram object created by scipy.spatial.Voronoi(),
        builds and returns:
        1. Arrays of link tail and head nodes
        2. Array of link IDs for each active link
        3. Array containing with of each face

        Parameters
        ----------
        vor : scipy.spatial.Voronoi
            Voronoi object initialized with the grid nodes.

        Returns
        -------
        out : tuple of ndarrays
            - link_fromnode = "from" node for each link (len=num_links)
            - link_tonode   = "to" node for each link (len=num_links)
            - active_links  = link ID for each active link
                                                    (len=num_active_links)
            - face_width    = width of each face (len=num_active_links

        Examples
        --------
        >>> import numpy as np
        >>> from landlab.grid import VoronoiDelaunayGrid as vdg
        >>> pts = np.array([[0., 0.], [1., 0.], [-0.5, 0.87], [0.5, 0.87],
        ...                 [1.5, 0.87], [0., 1.73], [1., 1.73]])
        >>> from scipy.spatial import Voronoi
        >>> vor = Voronoi(pts)
        >>> [tn,hn,al,fw] = vdg._create_links_and_faces_from_voronoi_diagram(vor)
        >>> tn
        array([0, 0, 0, 1, 1, 2, 3, 2, 3, 6, 6, 6])
        >>> hn
        array([1, 2, 3, 3, 4, 3, 4, 5, 5, 3, 4, 5])
        >>> al
        array([2, 3, 5, 6, 8, 9])
        >>> fw
        array([ 0.57669199,  0.57669199,  0.575973  ,  0.575973  ,  0.57836419,
                0.57836419])
        """
        # Each Voronoi "ridge" corresponds to a link. The Voronoi object has an
        # attribute ridge_points that contains the IDs of the nodes on either
        # side (including ridges that have one of their endpoints undefined).
        # So, we set the number of links equal to the number of ridges.
        num_links = len(vor.ridge_points)

        # Create the arrays for link from and to nodes
        link_fromnode = -numpy.ones(num_links, dtype=int)
        link_tonode = -numpy.ones(num_links, dtype=int)

        # Ridges along the perimeter of the grid will have one of their
        # endpoints undefined. The endpoints of each ridge are contained in
        # vor.ridge_vertices, and an undefined vertex is flagged with -1.
        # Ridges with both vertices defined correspond to faces and active
        # links, while ridges with an undefined vertex correspond to inactive
        # links. So, to find the number of active links, we subtract from the
        # total number of links the number of occurrences of an undefined
        # vertex.
        num_active_links = num_links \
            - numpy.count_nonzero(numpy.array(vor.ridge_vertices) == -1)

        # Create arrays for active links and width of faces (which are Voronoi
        # ridges).
        active_links = -numpy.ones(num_active_links, dtype=int)
        face_width = -numpy.ones(num_active_links)

        # Find the order to sort by link midpoints
        link_midpoints = numpy.zeros((num_links, 2))
        for i in range(num_links):
            link_midpoints[i][:] = (vor.points[vor.ridge_points[i, 0]] +
                                    vor.points[vor.ridge_points[i, 1]])/2.
        ind = argsort_points_by_x_then_y(link_midpoints)

        # Loop through the list of ridges. For each ridge, there is a link, and
        # its "from" and "to" nodes are the associated "points". In addition,
        # if the ridge endpoints are defined, we have a face and an active
        # link, so we add them to our arrays as well.
        j = 0
        for i in range(num_links):
            link_fromnode[i] = vor.ridge_points[ind[i], 0]
            link_tonode[i] = vor.ridge_points[ind[i], 1]
            face_corner1 = vor.ridge_vertices[ind[i]][0]
            face_corner2 = vor.ridge_vertices[ind[i]][1]
            # means it's a valid face
            if VoronoiDelaunayGrid._is_valid_voronoi_ridge(vor, ind[i]):
                dx = vor.vertices[face_corner2, 0] - \
                    vor.vertices[face_corner1, 0]
                dy = vor.vertices[face_corner2, 1] - \
                    vor.vertices[face_corner1, 1]
                face_width[j] = numpy.sqrt(dx * dx + dy * dy)
                active_links[j] = i
                j += 1

        return link_fromnode, link_tonode, active_links, face_width

    def _reorient_links_upper_right(self):
        """Reorient links to all point within the upper-right semi-circle.

        Notes
        -----
        "Upper right semi-circle" means that the angle of the link with respect
        to the vertical (measured clockwise) falls between -45 and +135. More
        precisely, if :math:`\theta' is the angle,
        :math:`-45 \ge \theta < 135`.
        For example, the link could point up and left as much as -45, but not
        -46. It could point down and right as much as 134.9999, but not 135. It
        will never point down and left, or up-but-mostly-left, or
        right-but-mostly-down.

        Examples
        --------
        >>> from landlab.grid import HexModelGrid
        >>> hg = HexModelGrid(3, 2, 1., reorient_links=True)
        >>> hg.node_at_link_tail
        array([0, 0, 0, 1, 1, 2, 3, 2, 3, 3, 4, 5])
        >>> hg.node_at_link_head
        array([1, 2, 3, 3, 4, 3, 4, 5, 5, 6, 6, 6])
        """

        # Calculate the horizontal (dx) and vertical (dy) link offsets
        link_dx = self.node_x[self.node_at_link_head] - \
            self.node_x[self.node_at_link_tail]
        link_dy = self.node_y[self.node_at_link_head] - \
            self.node_y[self.node_at_link_tail]

        # Calculate the angle, clockwise, with respect to vertical, then rotate
        # by 45 degrees counter-clockwise (by adding pi/4)
        link_angle = numpy.arctan2(link_dx, link_dy) + numpy.pi / 4

        # The range of values should be -180 to +180 degrees (but in radians).
        # It won't be after the above operation, because angles that were
        # > 135 degrees will now have values > 180. To correct this, we
        # subtract 360 (i.e., 2 pi radians) from those that are > 180 (i.e.,
        # > pi radians).
        link_angle -= 2 * numpy.pi * (link_angle >= numpy.pi)

        # Find locations where the angle is negative; these are the ones we
        # want to flip
        (flip_locs, ) = numpy.where(link_angle < 0.)

        # If there are any flip locations, proceed to switch their fromnodes
        # and tonodes; otherwise, we're done
        if len(flip_locs) > 0:

            # Temporarily story the fromnode for these
            fromnode_temp = self.node_at_link_tail[flip_locs]

            # The fromnodes now become the tonodes, and vice versa
            self._node_at_link_tail[
                flip_locs] = self.node_at_link_head[flip_locs]
            self._node_at_link_head[flip_locs] = fromnode_temp

    def _create_patches_from_delaunay_diagram(self, pts, vor, nodata=-1):
        """
        Uses a delaunay diagram drawn from the provided points to
        generate an array of patches and patch-node-link connectivity.
        Returns ...
        DEJH, 10/3/14
        """
        from scipy.spatial import Delaunay
        tri = Delaunay(pts)
        assert numpy.array_equal(tri.points, vor.points)

        if nodata == -1:
            pass
        elif nodata == 'bad_value':
            nodata = BAD_INDEX_VALUE
        elif nodata == 'nan':
            nodata = numpy.nan
        else:
            raise ValueError('Do not recognise nodata value!')

        self._nodes_at_patch = tri.simplices
        self._number_of_patches = tri.simplices.shape[0]
        max_dimension = 0
        # need to build a squared off, masked array of the patches_at_node
        # the max number of patches for a node in the grid is the max sides of
        # the side-iest voronoi region.
        for i in range(len(vor.regions)):
            if len(vor.regions[i]) > max_dimension:
                max_dimension = len(vor.regions[i])
        _patches_at_node = numpy.empty(
            (self.number_of_nodes, max_dimension), dtype=int)
        _patches_at_node.fill(nodata)
        for i in range(self.number_of_nodes):
            if not self.node_is_boundary(i, boundary_flag=4):
                # ^don't include closed nodes
                patches_with_node = numpy.argwhere(
                    numpy.equal(self._nodes_at_patch, i))[:, 0]
                _patches_at_node[
                    i, :patches_with_node.size] = patches_with_node[:]
        # mask it
        self._patches_at_node = numpy.ma.array(
            _patches_at_node, mask=numpy.equal(_patches_at_node, -1))

    def save(self, path, clobber=False):
        """Save a grid and fields.

        This method uses cPickle to save a Voronoi grid as a cPickle file.
        At the time of coding, this is the only convenient output format
        for Voronoi grids, but support for netCDF is likely coming.

        All fields will be saved, along with the grid.

        The recommended suffix for the save file is '.grid'. This will
        be added to your save if you don't include it.

        This method is equivalent to
        :py:func:`~landlab.io.native_landlab.save_grid`, and
        :py:func:`~landlab.io.native_landlab.load_grid` can be used to
        load these files.

        Caution: Pickling can be slow, and can produce very large files.
        Caution 2: Future updates to Landlab could potentially render old
        saves unloadable.

        Parameters
        ----------
        path : str
            Path to output file.
        clobber : bool (defaults to false)
            Set to true to allow overwriting

        Examples
        --------
        >>> from landlab import VoronoiDelaunayGrid
        >>> import numpy as np
        >>> import os
        >>> x = np.random.rand(20)
        >>> y = np.random.rand(20)
        >>> vmg = VoronoiDelaunayGrid(x,y)
        >>> vmg.save('./mytestsave.grid')
        >>> os.remove('mytestsave.grid') #to remove traces of this test
        """
        import os
        from six.moves import cPickle

        if os.path.exists(path) and not clobber:
            raise ValueError('file exists')

        (base, ext) = os.path.splitext(path)
        if ext != '.grid':
            ext = ext + '.grid'
        path = base + ext

        with open(path, 'wb') as fp:
            cPickle.dump(self, fp)


if __name__ == '__main__':
    import doctest
    doctest.testmod()<|MERGE_RESOLUTION|>--- conflicted
+++ resolved
@@ -427,14 +427,9 @@
         return node_cell, cell_node
 
     @staticmethod
-<<<<<<< HEAD
-    def create_links_from_triangulation(tri):
+    def _create_links_from_triangulation(tri):
         """Create links from a Delaunay triangulation.
 
-=======
-    def _create_links_from_triangulation(tri):
-        """
->>>>>>> 1afa41b1
         From a Delaunay Triangulation of a set of points, contained in a
         scipy.spatial.Delaunay object "tri", creates and returns:
 
