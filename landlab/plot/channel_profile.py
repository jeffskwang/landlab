#! /usr/bin/env python
"""Extract and plot channel long profiles.

Plotting functions to extract and plot channel long profiles.

Two options for use are available. For an integrated single-line call, use
analyze_channel_network_and_plot(). This function wraps the other three 
functions and allows a single-line call to plot long profiles. First it uses 
channel_nodes to get the nodes belonging to the channels. Then it uses 
get_distances_upstream to get distances upstream. Finally it uses 
plot_profiles to make a plot.


You can specify how many differents stream networks it handles using the 
number_of_channels parameter in the channel_nodes function (default is 1). The 
specific node ids for the beginning of the chanel can be passed with the 
keyword argument starting_nodes. If it is not specified, then the stream 
networks(s) will be chosed based on largest terminal drainage area.  

                                                
Two options exist for controlling which channels within a given stream network 
are plotted. Set main_channel_only = True (default) to plot only the largest 
drainage leading that network's outlet node. main_channel_only = False will 
plot all channels within each network with drainage below the threshold value
(default = 2 * grid cell area).

The functions will return the profile datastructure profile_structure and the
distance upstream datastructure distances_upstream. rofile structure is a list 
of length number_of_channels. Each element of profile_structure is itself a 
list of length number of stream  segments that drain to each of the starting 
nodes. Each stream segment list contains the node ids of a stream segment from
downstream to upstream. distances_upstream provides the equivalent structure
but provides the distance upstream rather than the node id. 

Examples
---------

    Start by importing necessary modules
    
    >>> import numpy as np
    >>> np.random.seed(42)
    >>> from landlab import RasterModelGrid
    >>> from landlab.components import FlowAccumulator, FastscapeEroder, LinearDiffuser, DepressionFinderAndRouter
    >>> from landlab.plot import analyze_channel_network_and_plot
    
    Construct a grid and evolve some topography
    
    >>> mg = RasterModelGrid(40, 60)
    >>> z = mg.add_zeros('topographic__elevation', at='node')
    >>> z += 200 + mg.x_of_node + mg.y_of_node + np.random.randn(mg.size('node'))
    >>> mg.set_closed_boundaries_at_grid_edges(bottom_is_closed=True, left_is_closed=True, right_is_closed=True, top_is_closed=True)
    >>> mg.set_watershed_boundary_condition_outlet_id(0, z, -9999)
    >>> fa = FlowAccumulator(mg, depression_finder=DepressionFinderAndRouter)
    >>> sp = FastscapeEroder(mg, K_sp=.0001, m_sp=.5, n_sp=1)
    >>> ld = LinearDiffuser(mg, linear_diffusivity=0.0001)
    
    Now run a simple landscape evolution model to develop a channel network. 
    
    >>> dt = 100
    >>> for i in range(200):
    ...     fa.run_one_step()
    ...     flooded = np.where(fa.depression_finder.flood_status==3)[0]
    ...     sp.run_one_step(dt=dt,  flooded_nodes=flooded)
    ...     ld.run_one_step(dt=dt)
    ...     mg.at_node['topographic__elevation'][0] -= 0.001 
    
    Now call analyze_channel_network_and_plot in order to plot the network. Note
    in general, we'd leave create_plot in its default value of create_plot=True,
    but we can't plot in the docstring
    
    >>> profile_structure, distances_upstream = analyze_channel_network_and_plot(mg,
    ...                                                                          create_plot=False)
    
    This creates the profile structure and distances upstream structure. Since we
    used the default values this will make only one profile, the biggest channel 
    in the biggest stream network in the catchemnt. 
    
    profile_structure will be a length 1 array and will contain one array that
    is the length in number of nodes of the single longest channel
    
    >>> len(profile_structure) == 1
    True
    
    >>> len(profile_structure[0][0])
    93
    
    We can change the default values to get additional channels or to plot all
    of the channels in a network. 
    
    For the next example, lets use a hexagonal grid. 
    
    >>> from landlab import HexModelGrid
    >>> mg = HexModelGrid(40, 20)
    >>> z = mg.add_zeros('topographic__elevation', at='node')
    >>> z += 200 + mg.y_of_node + mg.y_of_node + np.random.randn(mg.size('node'))
    >>> fa = FlowAccumulator(mg, depression_finder=DepressionFinderAndRouter)
    >>> sp = FastscapeEroder(mg, K_sp=.0001, m_sp=.5, n_sp=1)
    >>> ld = LinearDiffuser(mg, linear_diffusivity=0.0001)
    
    Now run a simple landscape evolution model to develop a channel network. 
    
    >>> dt = 100
    >>> for i in range(200):
    ...     fa.run_one_step()
    ...     flooded = np.where(fa.depression_finder.flood_status==3)[0]
    ...     sp.run_one_step(dt=dt,  flooded_nodes=flooded)
    ...     ld.run_one_step(dt=dt)
    ...     mg.at_node['topographic__elevation'][0] -= 0.001 
    
    This time we will use some non-default values. Providing the threshold in
    units of area indicates where the channel network will end. 
    main_channel_only = False indicates that all parts of the stream network 
    >>> profile_structure, distances_upstream = analyze_channel_network_and_plot(mg, 
    ...                                                                          threshold = 100, 
    ...                                                                          main_channel_only=False, 
    ...                                                                          number_of_channels=3)
    
    This will create four channel networks. The datastructures profile_structure 
    and distances_upstream will both be length 3
    
    >>> len(profile_structure) == len(distances_upstream) == 3
    True
    
    We can also specify exactly which node is the outlet for the channel. 
    
    >>> profile_structure, distances_upstream = analyze_channel_network_and_plot(mg, 
    ...                                                                          threshold = 100,
    ...                                                                          starting_nodes = [0],
    ...                                                                          number_of_channels=1)
    
    It is important that the length of starting nodes is the same as the value 
    of number_of_channels. If this is not the case, then an error will occur.

        
"""


from six.moves import range

import numpy
try:
    import matplotlib.pyplot as plt
except ImportError:
    import warnings
    warnings.warn('matplotlib not found', ImportWarning)
from landlab.plot import imshow_grid
from landlab.utils.decorators import use_field_name_or_array

@use_field_name_or_array('node')
def _return_surface(grid, surface):
    """
    Private function to return grid fields.

    This function exists to take advantange of the 'use_field_name_or_array
    decorator which permits providing the surface as a field name or array.
    """
    return surface

def _get_channel_segment(i, flow_receiver, drainage_area, threshold, main_channel_only):
    """ Get channel segment and return additional nodes to process.

    If main_channel_only == False, the channel segment will be the largest
    drainage area segement moving upstream until drainage area is below the
    threshold. If main_channel_only == True, the channel segment will progress
    upstream until two (or more) nodes draining into the channel have drainage
    area greater than the threshold. These nodes will be returned in
    nodes_to_process so that they can be processed into their own channel
    segments.


    Parameters
    ----------
    i : int, required
        Node id of start of channel segment.
    flow_receiver : nnode array, required
        Node id  array of flow recievers at node.
    drainage_area : nnode array, required
        Node id array of drainage area at node
    threshold : float, required
        Threshold drainage area for determining the end of a channel.
    main_channel_only : boolean, required
        Flag that indicates if only the main channel is being calculated or if 
        all channel segments with drainage area below threshold are being 
        identified. 

    Returns
    ----------
    channel_segment : list 
        Node IDs of the nodes in the current channel segment.
    nodes_to_process, list 
        List of nodes to add to the processing queue. These nodes are those
        that drain to the upper end of this channel segment. If 
        main_channel_only = False this will be an empty list. 
    """
    j = i
    channel_segment = []
    channel_upstream = True

    # add the reciever of j to the channel segment if it is not j.
    recieving_node = flow_receiver[j]
    if recieving_node != j:
        channel_segment.append(recieving_node)

    while channel_upstream:

        # add the new node to the channel segment
        channel_segment.append(j)

        # get supplying nodes
        supplying_nodes = numpy.where(flow_receiver == j)[0]

        # remove supplying nodes that are the outlet node
        supplying_nodes = supplying_nodes[
            numpy.where(supplying_nodes != i)]

        # if only adding the biggest channel, continue upstream choosing the
        # largest node until no more nodes remain.
        if main_channel_only:

            max_drainage = numpy.argmax(drainage_area[supplying_nodes])
            if drainage_area[supplying_nodes[max_drainage]] < threshold:
                nodes_to_process = []
                channel_upstream = False
            else:
                j = supplying_nodes[max_drainage]

        # if considering multiple channel segments, continue upstream until
        # there are two or more donors with sufficient discharge, then break,
        # returning those nodes as starting points.
        else:

            # get all upstream drainage areas
            upstream_das = drainage_area[supplying_nodes]

            # if no nodes upstream exceed the threshold, exit
            if numpy.sum(upstream_das > threshold) == 0:
                nodes_to_process = []
                channel_upstream = False

            # otherwise
            else:
                # if only one upstream node exceeds the threshold, proceed up
                # the channel.
                if numpy.sum(upstream_das > threshold) == 1:
                    max_drainage = numpy.argmax(drainage_area[supplying_nodes])
                    j = supplying_nodes[max_drainage]
                # otherwise provide the multiple upstream nodes to be processed
                # into a new channel.
                else:
                    nodes_to_process = supplying_nodes[upstream_das>threshold]
                    channel_upstream = False

    return (channel_segment, nodes_to_process)

def channel_nodes(grid, starting_nodes, drainage_area, flow_receiver, number_of_channels=1, threshold=None, main_channel_only=True):
    """
    Create the profile_IDs data structure for channel network.

    Parameters
    ----------
    grid : Landlab Model Grid instance, required
    starting_nodes : length number_of_channels itterable, optional
        Length number_of_channels itterable containing the node IDs of nodes
        to start the channel profiles from. If not provided, the default is the
        number_of_channels node IDs on the model grid boundary with the largest
        terminal drainage area
    drainage_area : nnode array, required
        Node id array of drainage area at node
    flow_receiver : nnode array, required
        Node id  array of flow recievers at node.
    number_of_channels : int, optional
        Total number of channels to plot. Default value is 1. If value is
        greater than 1 and starting_nodes is not specified, then the
        number_of_channels largest channels based on terminal drainage area 
        will be used.
    threshold : float, optional
        Value to use for the minimum drainage area associated with a plotted
        channel segment. Default values is 2.0 x minimum grid cell area.
    main_channel_only : Boolean, optional
        Flag to determine if only the main channel should be plotted, or if all
        stream segments with drainage area less than threshold should be
        plotted. Default value is True.

    Returns
    ----------
    profile_structure, the channel segment datastructure. 
        profile structure is a list of length number_of_channels. Each element
        of profile_structure is itself a list of length number of stream 
        segments that drain to each of the starting nodes. Each stream segment 
        list contains the node ids of a stream segment from downstream to 
        upstream. 

    """
    if threshold == None:
        threshold = 2. * numpy.amin(grid.area_of_cell)

    boundary_nodes = grid.boundary_nodes
    #top_two_pc = len(boundary_nodes)//50
    #starting_nodes = boundary_nodes[numpy.argsort(drainage_area[boundary_nodes])[-top_two_pc:]]
    if starting_nodes is None:
        starting_nodes = boundary_nodes[numpy.argsort(
            drainage_area[boundary_nodes])[-number_of_channels:]]

    if main_channel_only:
        profile_structure = []
        channel_network = []
        for i in starting_nodes:
            (channel_segment, nodes_to_process) = _get_channel_segment(i, flow_receiver, drainage_area, threshold, main_channel_only)
            channel_network.append(numpy.array(channel_segment))
            profile_structure.append(channel_network)

    else:
        profile_structure = []
        for i in starting_nodes:
            channel_network = []
            queue = [i]
            while len(queue) > 0:
                node_to_process = queue.pop(0)
                (channel_segment, nodes_to_process) = _get_channel_segment(node_to_process, flow_receiver, drainage_area, threshold, main_channel_only)
                channel_network.append(numpy.array(channel_segment))
                queue.extend(nodes_to_process)
            profile_structure.append(channel_network)

    return profile_structure

def get_distances_upstream(grid,
                           profile_structure,
                           links_to_flow_receiver):
    """
    Get distances upstream for the profile_IDs datastructure.

    Parameters
    ----------
    grid :  model grid instance, required
    length of node arrays
    profile_structure: profile_structure datastructure
    links_to_flow_receiver: nnode array, link id of the flow link to reciever
        node.

    Returns
    ----------
    distances_upstream, datastruture that mirrors profile IDs but provides the
        distance upstream.
    """
    end_distances = {}
    
    # set the starting values for the beginnings of each netwrok. 
    
    for network in profile_structure:
        starting_node = network[0][0]
        end_distances[starting_node] = 0

    distances_upstream = []
<<<<<<< HEAD
    # for each network
    for network in profile_structure:

        network_values = []
        # for each segment in the network. 
        for segment in network:
            starting_node = segment[0]

            total_distance = end_distances[starting_node]

            profile_values = []
            profile_values.append(total_distance)

            # itterate up the profile
            for j in range(len(segment) - 1):
                total_distance += grid._length_of_link_with_diagonals[
                    links_to_flow_receiver[segment[j + 1]]]
                profile_values.append(total_distance)
            network_values.append(numpy.array(profile_values))
            end_distances[segment[-1]] = total_distance
            
        distances_upstream.append(network_values)
=======
    for i in range(len(profile_IDs)):
        data_store = []
        total_distance = 0.
        data_store.append(total_distance)
        for j in range(len(profile_IDs[i]) - 1):
            total_distance += grid.length_of_d8[
                links_to_flow_receiver[profile_IDs[i][j + 1]]]
            data_store.append(total_distance)
        distances_upstream.append(numpy.array(data_store))
>>>>>>> c59131a0
    return distances_upstream


def plot_profiles(distances_upstream, profile_structure, quantity):
    """
    Plot distance-upstream vs arbitrary quantity, default when calling through
    analyze_channel_network_and_plot is topographic_elevation.

    Parameters
    ----------
    distances_upstream : datastructure, required
        The distances upstream datastructure created by get_distances_upstream
    profile_structure : datastructure, required
        profile_structure datastructure created by channel_nodes
    quantity : nnode array, required
        Array of  the at-node-quantity to plot against distance upstream.
    """
    # for each stream network
    for i in range(len(profile_structure)):
        network_nodes = profile_structure[i]
        network_distance = distances_upstream[i]
        
        # for each stream segment in the network
        for j in range(len(network_nodes)):
            
            # identify the nodes and distances upstream for this channel segment
            the_nodes = network_nodes[j]
            the_distances = network_distance[j]
            plt.plot(the_distances, quantity[the_nodes])


def plot_channels_in_map_view(grid, profile_structure, field='topographic__elevation',  **kwargs):
    """
    Plot channel locations in map view on a frame.

    Parameters
    ----------
    grid, model grid instance.
    field, name or nnode long array to plot with imshow_grid
    profile_IDs: profile_IDs datastructure
    **kwargs: additional parameters to pass to imshow_grid
    """
    # make imshow_grid background
    imshow_grid(grid, field, **kwargs)
    
    # for each stream network
    for i in range(len(profile_structure)):
        network_nodes = profile_structure[i]
        
        # for each stream segment in the network
        for j in range(len(network_nodes)):
            
            # identify the nodes and distances upstream for this channel segment
            the_nodes = network_nodes[j]
            plt.plot(grid.x_of_node[the_nodes], grid.y_of_node[the_nodes])


def analyze_channel_network_and_plot(grid,
                                     field='topographic__elevation',
                                     drainage_area='drainage_area',
                                     flow_receiver='flow__receiver_node',
                                     links_to_flow_receiver='flow__link_to_receiver_node',
                                     number_of_channels=1,
                                     main_channel_only = True,
                                     starting_nodes=None,
                                     threshold=None,
                                     create_plot=True):
    """
    Main function to analyse the channel network and make an distance upstream
    vs the quantity stored at the model grid field give by the keyword argument
    `field`.

    This function wraps the other three present here, and allows a single-line
    call to plot long profiles. First it uses channel_nodes to get the nodes
    belonging to the channels. Then it uses get_distances_upstream to get
    distances upstream. Finally it uses plot_profiles to make a plot.

    Parameters
    ----------
    grid : Landlab Model Grid instance, required
    field : string or length nnode array, optional
        Field name or array of the quantity to plot against distance upstream.
        Default value is 'topographic__elevation'.
    drainage_area : string or length nnode array, optional
        Field name or array of the drainage area of the model grid. This field
        is used to identify the boundary nodes with the largest terminal 
        drainage area and to identify the end of channels using the threshold
        parameter. Default value is 'drainage_area' which will be created by 
        Landlab's FlowAccumulator or FlowRouter.
    flow_receiver : string or length nnode array, optional
        Field name or array of the flow_links to reciever node of the model
        grid. Default value is 'flow__receiver_node' which will be created by
        Landlab's FlowAccumulator or FlowRouter.
    links_to_flow_receiver : string or length nnode array, optional
        Field name or array of the flow_links to reciever node of the model
        grid. Default value is 'flow__link_to_receiver_node' which will be
        created by Landlab's FlowAccumulator or FlowRouter.
    number_of_channels : int, optional
        Total number of channels to plot. Default value is 1. If value is
        greater than 1 and starting_nodes is not specified, then the
        number_of_channels largest channels based on terminal drainage area 
        will be used.
    main_channel_only : Boolean, optional
        Flag to determine if only the main channel should be plotted, or if all
        stream segments with drainage area less than threshold should be
        plotted. Default value is True.
    starting_nodes : length number_of_channels itterable, optional
        Length number_of_channels itterable containing the node IDs of nodes
        to start the channel profiles from. If not provided, the default is the
        number_of_channels node IDs on the model grid boundary with the largest
        terminal drainage area
    threshold : float, optional
        Value to use for the minimum drainage area associated with a plotted
        channel segment. Default values is 2.0 x minimum grid cell area.
    create_plot : boolean, optional
        Flag to indicate if a distance-upstream vs plotted quantity plot should
        be created. Default is True.

    Returns
    ----------
    tuple, containing:
        profile_structure, the channel segment datastructure. 
            profile structure is a list of length number_of_channels. Each 
            element of profile_structure is itself a list of length number of 
            stream segments that drain to each of the starting nodes. Each 
            stream segment list contains the node ids of a stream segment from 
            downstream to upstream. 
        distances_upstream, the channel segment datastructure. 
            A datastructure that parallels profile_structure but holds 
            distances upstream instead of node IDs. 
        Both lists are number_of_channels long.
    """
    # get values for the four at-node arrays needed
    field_values = _return_surface(grid, field)
    drainage_area_values = _return_surface(grid, drainage_area)
    flow_receiver_values = _return_surface(grid, flow_receiver)
    links_to_flow_receiver_values = _return_surface(grid, links_to_flow_receiver)

    # verify that the number of starting nodes is the specified number of channels
    if starting_nodes is not None:
        assert len(starting_nodes) == number_of_channels, "Length of starting_nodes must equal the number_of_channels!"

    # get the profile IDs datastructure
    profile_structure = channel_nodes(grid,
                                      starting_nodes,
                                      drainage_area_values,
                                      flow_receiver_values,
                                      number_of_channels,
                                      threshold,
                                      main_channel_only)

    # use the profile IDs to get the distances upstream
    distances_upstream = get_distances_upstream(grid,
                                                profile_structure,
                                                links_to_flow_receiver_values)

    # if requested, create plot
    if create_plot:
        plot_profiles(distances_upstream, profile_structure, field_values)

    # return the profile IDS and the disances upstream.
    return (profile_structure, distances_upstream)<|MERGE_RESOLUTION|>--- conflicted
+++ resolved
@@ -4,47 +4,47 @@
 Plotting functions to extract and plot channel long profiles.
 
 Two options for use are available. For an integrated single-line call, use
-analyze_channel_network_and_plot(). This function wraps the other three 
-functions and allows a single-line call to plot long profiles. First it uses 
-channel_nodes to get the nodes belonging to the channels. Then it uses 
-get_distances_upstream to get distances upstream. Finally it uses 
+analyze_channel_network_and_plot(). This function wraps the other three
+functions and allows a single-line call to plot long profiles. First it uses
+channel_nodes to get the nodes belonging to the channels. Then it uses
+get_distances_upstream to get distances upstream. Finally it uses
 plot_profiles to make a plot.
 
 
-You can specify how many differents stream networks it handles using the 
-number_of_channels parameter in the channel_nodes function (default is 1). The 
-specific node ids for the beginning of the chanel can be passed with the 
-keyword argument starting_nodes. If it is not specified, then the stream 
-networks(s) will be chosed based on largest terminal drainage area.  
-
-                                                
-Two options exist for controlling which channels within a given stream network 
-are plotted. Set main_channel_only = True (default) to plot only the largest 
-drainage leading that network's outlet node. main_channel_only = False will 
+You can specify how many differents stream networks it handles using the
+number_of_channels parameter in the channel_nodes function (default is 1). The
+specific node ids for the beginning of the chanel can be passed with the
+keyword argument starting_nodes. If it is not specified, then the stream
+networks(s) will be chosed based on largest terminal drainage area.
+
+
+Two options exist for controlling which channels within a given stream network
+are plotted. Set main_channel_only = True (default) to plot only the largest
+drainage leading that network's outlet node. main_channel_only = False will
 plot all channels within each network with drainage below the threshold value
 (default = 2 * grid cell area).
 
 The functions will return the profile datastructure profile_structure and the
-distance upstream datastructure distances_upstream. rofile structure is a list 
-of length number_of_channels. Each element of profile_structure is itself a 
-list of length number of stream  segments that drain to each of the starting 
+distance upstream datastructure distances_upstream. rofile structure is a list
+of length number_of_channels. Each element of profile_structure is itself a
+list of length number of stream  segments that drain to each of the starting
 nodes. Each stream segment list contains the node ids of a stream segment from
 downstream to upstream. distances_upstream provides the equivalent structure
-but provides the distance upstream rather than the node id. 
+but provides the distance upstream rather than the node id.
 
 Examples
 ---------
 
     Start by importing necessary modules
-    
+
     >>> import numpy as np
     >>> np.random.seed(42)
     >>> from landlab import RasterModelGrid
     >>> from landlab.components import FlowAccumulator, FastscapeEroder, LinearDiffuser, DepressionFinderAndRouter
     >>> from landlab.plot import analyze_channel_network_and_plot
-    
+
     Construct a grid and evolve some topography
-    
+
     >>> mg = RasterModelGrid(40, 60)
     >>> z = mg.add_zeros('topographic__elevation', at='node')
     >>> z += 200 + mg.x_of_node + mg.y_of_node + np.random.randn(mg.size('node'))
@@ -53,42 +53,42 @@
     >>> fa = FlowAccumulator(mg, depression_finder=DepressionFinderAndRouter)
     >>> sp = FastscapeEroder(mg, K_sp=.0001, m_sp=.5, n_sp=1)
     >>> ld = LinearDiffuser(mg, linear_diffusivity=0.0001)
-    
-    Now run a simple landscape evolution model to develop a channel network. 
-    
+
+    Now run a simple landscape evolution model to develop a channel network.
+
     >>> dt = 100
     >>> for i in range(200):
     ...     fa.run_one_step()
     ...     flooded = np.where(fa.depression_finder.flood_status==3)[0]
     ...     sp.run_one_step(dt=dt,  flooded_nodes=flooded)
     ...     ld.run_one_step(dt=dt)
-    ...     mg.at_node['topographic__elevation'][0] -= 0.001 
-    
+    ...     mg.at_node['topographic__elevation'][0] -= 0.001
+
     Now call analyze_channel_network_and_plot in order to plot the network. Note
     in general, we'd leave create_plot in its default value of create_plot=True,
     but we can't plot in the docstring
-    
+
     >>> profile_structure, distances_upstream = analyze_channel_network_and_plot(mg,
     ...                                                                          create_plot=False)
-    
+
     This creates the profile structure and distances upstream structure. Since we
-    used the default values this will make only one profile, the biggest channel 
-    in the biggest stream network in the catchemnt. 
-    
+    used the default values this will make only one profile, the biggest channel
+    in the biggest stream network in the catchemnt.
+
     profile_structure will be a length 1 array and will contain one array that
     is the length in number of nodes of the single longest channel
-    
+
     >>> len(profile_structure) == 1
     True
-    
+
     >>> len(profile_structure[0][0])
     93
-    
+
     We can change the default values to get additional channels or to plot all
-    of the channels in a network. 
-    
-    For the next example, lets use a hexagonal grid. 
-    
+    of the channels in a network.
+
+    For the next example, lets use a hexagonal grid.
+
     >>> from landlab import HexModelGrid
     >>> mg = HexModelGrid(40, 20)
     >>> z = mg.add_zeros('topographic__elevation', at='node')
@@ -96,42 +96,42 @@
     >>> fa = FlowAccumulator(mg, depression_finder=DepressionFinderAndRouter)
     >>> sp = FastscapeEroder(mg, K_sp=.0001, m_sp=.5, n_sp=1)
     >>> ld = LinearDiffuser(mg, linear_diffusivity=0.0001)
-    
-    Now run a simple landscape evolution model to develop a channel network. 
-    
+
+    Now run a simple landscape evolution model to develop a channel network.
+
     >>> dt = 100
     >>> for i in range(200):
     ...     fa.run_one_step()
     ...     flooded = np.where(fa.depression_finder.flood_status==3)[0]
     ...     sp.run_one_step(dt=dt,  flooded_nodes=flooded)
     ...     ld.run_one_step(dt=dt)
-    ...     mg.at_node['topographic__elevation'][0] -= 0.001 
-    
+    ...     mg.at_node['topographic__elevation'][0] -= 0.001
+
     This time we will use some non-default values. Providing the threshold in
-    units of area indicates where the channel network will end. 
-    main_channel_only = False indicates that all parts of the stream network 
-    >>> profile_structure, distances_upstream = analyze_channel_network_and_plot(mg, 
-    ...                                                                          threshold = 100, 
-    ...                                                                          main_channel_only=False, 
+    units of area indicates where the channel network will end.
+    main_channel_only = False indicates that all parts of the stream network
+    >>> profile_structure, distances_upstream = analyze_channel_network_and_plot(mg,
+    ...                                                                          threshold = 100,
+    ...                                                                          main_channel_only=False,
     ...                                                                          number_of_channels=3)
-    
-    This will create four channel networks. The datastructures profile_structure 
+
+    This will create four channel networks. The datastructures profile_structure
     and distances_upstream will both be length 3
-    
+
     >>> len(profile_structure) == len(distances_upstream) == 3
     True
-    
-    We can also specify exactly which node is the outlet for the channel. 
-    
-    >>> profile_structure, distances_upstream = analyze_channel_network_and_plot(mg, 
+
+    We can also specify exactly which node is the outlet for the channel.
+
+    >>> profile_structure, distances_upstream = analyze_channel_network_and_plot(mg,
     ...                                                                          threshold = 100,
     ...                                                                          starting_nodes = [0],
     ...                                                                          number_of_channels=1)
-    
-    It is important that the length of starting nodes is the same as the value 
+
+    It is important that the length of starting nodes is the same as the value
     of number_of_channels. If this is not the case, then an error will occur.
 
-        
+
 """
 
 
@@ -179,18 +179,18 @@
     threshold : float, required
         Threshold drainage area for determining the end of a channel.
     main_channel_only : boolean, required
-        Flag that indicates if only the main channel is being calculated or if 
-        all channel segments with drainage area below threshold are being 
-        identified. 
+        Flag that indicates if only the main channel is being calculated or if
+        all channel segments with drainage area below threshold are being
+        identified.
 
     Returns
     ----------
-    channel_segment : list 
+    channel_segment : list
         Node IDs of the nodes in the current channel segment.
-    nodes_to_process, list 
+    nodes_to_process, list
         List of nodes to add to the processing queue. These nodes are those
-        that drain to the upper end of this channel segment. If 
-        main_channel_only = False this will be an empty list. 
+        that drain to the upper end of this channel segment. If
+        main_channel_only = False this will be an empty list.
     """
     j = i
     channel_segment = []
@@ -271,7 +271,7 @@
     number_of_channels : int, optional
         Total number of channels to plot. Default value is 1. If value is
         greater than 1 and starting_nodes is not specified, then the
-        number_of_channels largest channels based on terminal drainage area 
+        number_of_channels largest channels based on terminal drainage area
         will be used.
     threshold : float, optional
         Value to use for the minimum drainage area associated with a plotted
@@ -283,12 +283,12 @@
 
     Returns
     ----------
-    profile_structure, the channel segment datastructure. 
+    profile_structure, the channel segment datastructure.
         profile structure is a list of length number_of_channels. Each element
-        of profile_structure is itself a list of length number of stream 
-        segments that drain to each of the starting nodes. Each stream segment 
-        list contains the node ids of a stream segment from downstream to 
-        upstream. 
+        of profile_structure is itself a list of length number of stream
+        segments that drain to each of the starting nodes. Each stream segment
+        list contains the node ids of a stream segment from downstream to
+        upstream.
 
     """
     if threshold == None:
@@ -343,20 +343,19 @@
         distance upstream.
     """
     end_distances = {}
-    
-    # set the starting values for the beginnings of each netwrok. 
-    
+
+    # set the starting values for the beginnings of each netwrok.
+
     for network in profile_structure:
         starting_node = network[0][0]
         end_distances[starting_node] = 0
 
     distances_upstream = []
-<<<<<<< HEAD
     # for each network
     for network in profile_structure:
 
         network_values = []
-        # for each segment in the network. 
+        # for each segment in the network.
         for segment in network:
             starting_node = segment[0]
 
@@ -372,19 +371,8 @@
                 profile_values.append(total_distance)
             network_values.append(numpy.array(profile_values))
             end_distances[segment[-1]] = total_distance
-            
+
         distances_upstream.append(network_values)
-=======
-    for i in range(len(profile_IDs)):
-        data_store = []
-        total_distance = 0.
-        data_store.append(total_distance)
-        for j in range(len(profile_IDs[i]) - 1):
-            total_distance += grid.length_of_d8[
-                links_to_flow_receiver[profile_IDs[i][j + 1]]]
-            data_store.append(total_distance)
-        distances_upstream.append(numpy.array(data_store))
->>>>>>> c59131a0
     return distances_upstream
 
 
@@ -406,10 +394,10 @@
     for i in range(len(profile_structure)):
         network_nodes = profile_structure[i]
         network_distance = distances_upstream[i]
-        
+
         # for each stream segment in the network
         for j in range(len(network_nodes)):
-            
+
             # identify the nodes and distances upstream for this channel segment
             the_nodes = network_nodes[j]
             the_distances = network_distance[j]
@@ -429,14 +417,14 @@
     """
     # make imshow_grid background
     imshow_grid(grid, field, **kwargs)
-    
+
     # for each stream network
     for i in range(len(profile_structure)):
         network_nodes = profile_structure[i]
-        
+
         # for each stream segment in the network
         for j in range(len(network_nodes)):
-            
+
             # identify the nodes and distances upstream for this channel segment
             the_nodes = network_nodes[j]
             plt.plot(grid.x_of_node[the_nodes], grid.y_of_node[the_nodes])
@@ -470,9 +458,9 @@
         Default value is 'topographic__elevation'.
     drainage_area : string or length nnode array, optional
         Field name or array of the drainage area of the model grid. This field
-        is used to identify the boundary nodes with the largest terminal 
+        is used to identify the boundary nodes with the largest terminal
         drainage area and to identify the end of channels using the threshold
-        parameter. Default value is 'drainage_area' which will be created by 
+        parameter. Default value is 'drainage_area' which will be created by
         Landlab's FlowAccumulator or FlowRouter.
     flow_receiver : string or length nnode array, optional
         Field name or array of the flow_links to reciever node of the model
@@ -485,7 +473,7 @@
     number_of_channels : int, optional
         Total number of channels to plot. Default value is 1. If value is
         greater than 1 and starting_nodes is not specified, then the
-        number_of_channels largest channels based on terminal drainage area 
+        number_of_channels largest channels based on terminal drainage area
         will be used.
     main_channel_only : Boolean, optional
         Flag to determine if only the main channel should be plotted, or if all
@@ -506,15 +494,15 @@
     Returns
     ----------
     tuple, containing:
-        profile_structure, the channel segment datastructure. 
-            profile structure is a list of length number_of_channels. Each 
-            element of profile_structure is itself a list of length number of 
-            stream segments that drain to each of the starting nodes. Each 
-            stream segment list contains the node ids of a stream segment from 
-            downstream to upstream. 
-        distances_upstream, the channel segment datastructure. 
-            A datastructure that parallels profile_structure but holds 
-            distances upstream instead of node IDs. 
+        profile_structure, the channel segment datastructure.
+            profile structure is a list of length number_of_channels. Each
+            element of profile_structure is itself a list of length number of
+            stream segments that drain to each of the starting nodes. Each
+            stream segment list contains the node ids of a stream segment from
+            downstream to upstream.
+        distances_upstream, the channel segment datastructure.
+            A datastructure that parallels profile_structure but holds
+            distances upstream instead of node IDs.
         Both lists are number_of_channels long.
     """
     # get values for the four at-node arrays needed
