# -*- coding: utf-8 -*-
"""
This code was designed to plot outputs of the NetworkSedimentTransporter
landlab component. 

This code plots:
    - the network, with option to color each link according to a link attribute.
    - the parcels, with option to color and size each parcel according to 
    parcel attributes.

Authors: Katy Barnhart, Jon Czuba, Allison Pfeiffer
"""
import matplotlib.gridspec as gridspec
import matplotlib.pyplot as plt
import numpy as np
from matplotlib.collections import LineCollection
from matplotlib.colors import Normalize

from landlab.plot.network_sediment_transporter.locate_parcel_xy import locate_parcel_xy
from landlab.utils.return_array import return_array_at_link


def plot_network_and_parcels(
    grid,
    parcels,
    parcel_time_index=None,
    map_buffer=0.1,
    parcel_filter=None,
    network_color=None,
    link_attribute=None,
    link_attribute_title=None,
    network_cmap="cividis",
    network_norm=None,
    network_linewidth=None,
    parcel_color=None,
    parcel_color_attribute=None,
    parcel_color_attribute_title=None,
    parcel_color_cmap="plasma",
    parcel_color_norm=None,
    parcel_size=None,
    parcel_size_attribute=None,
    parcel_size_attribute_title=None,
    parcel_size_norm=None,
    parcel_size_min=5,
    parcel_size_max=40,
    parcel_alpha=0.5,
    fig=None,
    **kwargs
):
    """Plot a river network and parcels on the river network. Intended to 
    display the results of the NetworkSedimentTransporter component. 
    
    The river network (an instance of NetworkModelGrid) is plotted either as 
    straight links between grid nodes, or (if the network was created using a
    shapefile to set network topology) as sinuous lines representing the actual 
    link geometry. 
    
    The parcels (an instance of DataRecord) are represented as dot markers 
    along the links, with the marker location set by parcel attribute 
    `location_at_link`. The default is to plot the parcel locations at the
    last timestep in DataRecord, though any time index may be specified. 
    
    Use of this plotting tool is described in detail in a landlab tutorial. 

    Parameters
    ----------
    grid : NetworkModelGrid
        Instance of NetworkModelGrid.
    parcels : DataRecord
        Instance of Landlab DataRecord, with the same attribute requirements as 
        NetworkSedimentTransporter. 
    parcel_time_index : int, time index of parcels DataRecord
        Parcel time index to plot. Default is last timestep in parcels 
        DataRecord.
    map_buffer : 0.1
        Increase the plot extent by at least this much (default 0.1). Note, 
        b/c of axis equal, may be more.
    parcel_filter : boolean array of shape (number_of_parcels, )
        Filter to plot only a selection of the parcels.

    ######################## 
    ## Part 1: Network. To set the link colors provide either:
    
    network_color="k"
        Uniform color for network links. 
   
    # or
    
    link_attribute : array or field name at link
        Value used to set link color. Categorical options not supported. Must 
        be continuous.
    link_attribute_title : str
        String to use as the title, if link_attribute is a string, it is
        used as the default.
    network_cmap : "cividis"
        Name of colormap for network. 
    network_norm : matplotlib color normalizer.
        https://matplotlib.org/3.1.1/tutorials/colors/colormapnorms.html
        Default is linear between min and max of link_attribute.
    
    # linewidth will be recognized by either link coloring option.
    
    network_linewidth : float
        Width of network lines (default 0.5).

    ######################## 
    ## Part 2: Parcels. To set the parcel color, provide either:
        
    parcel_color : color str
        Constant color used for parcel markers (default "k"). 
        
    # or
    
    parcel_color_attribute : parcel attribute name.
        Categorical options not supported. Must be continuous.
    parcel_color_attribute_title : str
        String to use as the legend title. If parcel_color_attribute is a 
        string, it is used as the default.
    parcel_color_cmap : cmap str
        Name of colormap for variable parcel color (default "plasma").
    parcel_color_norm : matplotlib color normalizer.
        https://matplotlib.org/3.1.1/tutorials/colors/colormapnorms.html
        Default is linear between min and max of parcel_color_attribute.

    # for parcel size use either:

    parcel_size : float
        Marker size, in points. 

    # or

    parcel_size_attribute: parcel atribute name.
        Categorical options not supported. Must be continuous.
    parcel_size_attribute_title : str
        string to use as the title, if parcel_size_attribute is a string, it is
        used as the default.
    parcel_size_norm : par
        matplotlib color normalizer.
        https://matplotlib.org/3.1.1/tutorials/colors/colormapnorms.html
        Default is linear between min and max of parcel_size_attribute.,
    parcel_size_min : float
        Specify the smallest size of the dot markers plotted, in 
        units of points (default 5). Use with parcel_size_max. They will be 
        aligned with the limits of parcel_size_norm.
    parcel_size_max : float
        Specify the largest size of the dot markers plotted, in 
        units of points (default 40). Use with parcel_size_min. They will be 
        aligned with the limits of parcel_size_norm.

    # with constant or attribute, can set parcel transparency

    parcel_alpha : float, between 0 and 1
        Specify parcel marker transparency (default 0.5).

    ################### Miscellaneous

    fig :  figure object
        Default is to create a new figure object.

    **kwargs Anything else to pass to figure creation.

    Returns
    -------
    fig :
        Figure object. 

    """
    # part 0 checking and default setting.

    # only network color/linewidth provided OR link attribute.
    if (link_attribute is not None) and (network_color is not None):
        msg = "Only one of link_attribute and network_color can be provided."
        raise ValueError(msg)

    if link_attribute is None:
        network_color = network_color or "c"
        network_linewidth = network_linewidth or 0.5
        legend_link = False
    else:
        legend_link = True
<<<<<<< HEAD
        if link_attribute_title is None:
            if isinstance(link_attribute, str):
                link_attribute_title = link_attribute
            else:
                link_attribute_title = ""
=======
        if link_attribute_title is None and isinstance(link_attribute, str):
            link_attribute_title = link_attribute
        else:
            link_attribute_title = link_attribute_title
>>>>>>> f67a6bd9

    # only parcel color OR parcel_color_attribute.
    if (parcel_color_attribute is not None) and (parcel_color is not None):
        msg = "Only one of parcel_color_attribute and parcel_color can be provided."
        raise ValueError(msg)

    if parcel_color_attribute is None:
        parcel_color = parcel_color or "k"
        legend_parcel_color = False
    else:
        legend_parcel_color = True
        if parcel_color_attribute_title is None:
            parcel_color_attribute_title = parcel_color_attribute
<<<<<<< HEAD
=======
        else:
            parcel_color_attribute_title = parcel_color_attribute_title
>>>>>>> f67a6bd9

    # only parcel size or parcel_size_attribute
    if (parcel_size_attribute is not None) and (parcel_size is not None):
        msg = "Only one of parcel_size_attribute and parcel_size can be provided."
        raise ValueError(msg)

    if parcel_size_attribute is None:
        parcel_size = parcel_size or 1.0
        legend_parcel_size = False
    else:
        legend_parcel_size = True

        if parcel_size_attribute_title is None:
            parcel_size_attribute_title = parcel_size_attribute
<<<<<<< HEAD
=======
        else:
            parcel_size_attribute_title = parcel_size_attribute_title
>>>>>>> f67a6bd9

    # parcel time:
    # cant use standard value or default because a value of 0 is valid.
    if parcel_time_index is None:
        parcel_time_index = -1

    # Figure out whether the legend will have one, two, or three
    # parts (linewidth, parcel size, parcel color)
    n_legends = legend_link + legend_parcel_size + legend_parcel_color

    # set up figure, label and legend gridspecs.
    if fig is None:
        fig = plt.figure(**kwargs)

    spec = gridspec.GridSpec(
        ncols=1,
        nrows=3,
        left=0,
        right=1,
        top=1,
        bottom=0,
        figure=fig,
        height_ratios=[1, 0.1, 0.2],
    )
    ax = fig.add_subplot(spec[0, 0])
    if n_legends > 0:
        label_spec = spec[1, 0].subgridspec(
            ncols=2 * n_legends - 1,
            nrows=1,
            wspace=0.1,
            hspace=1,
            width_ratios=[1] + (n_legends - 1) * [0.2, 1],
        )
        legend_spec = spec[2, 0].subgridspec(
            ncols=2 * n_legends - 1,
            nrows=1,
            wspace=0.1,
            hspace=1,
            width_ratios=[1] + (n_legends - 1) * [0.2, 1],
        )
        legend_idx = 0

    # SET UP LINESEGMENTS FOR NETWORK. If polylines exist use, otherwise use
    # endpoints. Also get the ranges so a buffer can be placed around the
    # network.

    segments = []
    if "x_of_polyline" in grid.at_link:

        x_of_polylines = grid["link"]["x_of_polyline"]
        y_of_polylines = grid["link"]["y_of_polyline"]
        for x, y in zip(x_of_polylines, y_of_polylines):
            segment = np.array((np.array(x), np.array(y))).T
            segments.append(segment)

        xmin, ymin = np.concatenate(segments).min(axis=0)
        xmax, ymax = np.concatenate(segments).max(axis=0)

        xbuffer = map_buffer * (xmax - xmin)
        ybuffer = map_buffer * (ymax - ymin)

        xlim = (xmin - xbuffer, xmax + xbuffer)
        ylim = (ymin - ybuffer, ymax + ybuffer)

    else:

        for i in range(grid.size("link")):
            nal = grid.nodes_at_link[i]
            segment = np.array(
                (np.array(grid.x_of_node[nal]), np.array(grid.y_of_node[nal]))
            ).T
            segments.append(segment)

        xbuffer = map_buffer * (grid.x_of_node.max() - grid.x_of_node.min())
        ybuffer = map_buffer * (grid.y_of_node.max() - grid.y_of_node.min())
        xlim = (grid.x_of_node.min() - xbuffer, grid.x_of_node.max() + xbuffer)
        ylim = (grid.y_of_node.min() - ybuffer, grid.y_of_node.max() + ybuffer)

    # Add Linesegments and Configure.

    # if there is a link attribute.
    if link_attribute is not None:
        line_segments = LineCollection(
            segments,
            cmap=network_cmap,
            norm=network_norm,
            linewidth=network_linewidth,
            zorder=1,
        )
        line_segments.set_array(return_array_at_link(grid, link_attribute))
        ax.add_collection(line_segments)

        # create label
        lax = fig.add_subplot(label_spec[0, legend_idx])
        lax.text(
            0.5,
            0.0,
            "Line Color",
            transform=lax.transAxes,
            color="k",
            ha="center",
            va="top",
            size=plt.rcParams["font.size"] + 2,
        )
        lax.axis("off")

        # add legend.
        lax = fig.add_subplot(legend_spec[0, legend_idx])
        legend_idx += 2
        fig.colorbar(
            line_segments, cax=lax, orientation="horizontal", label=link_attribute_title
        )

    # if link values are constant.
    else:
        line_segments = LineCollection(
            segments, colors=network_color, linewidth=network_linewidth, zorder=1
        )
        ax.add_collection(line_segments)

    # Part 2: Add Parcels.
    X = np.empty(len(parcels.dataset.element_id))
    Y = np.empty(len(parcels.dataset.element_id))

    # Locate parcel XY for each parcel at a particular time
    # some aspects of this may be possible to speed up, but at minimum
    # locate_parcel_xy must be called for each link (since calculating location)
    # along link requires interpoloation.
    # if this occurs we must also ensure the parcel order is maintained b/c of
    # color and shape formatting.

    for parcel_idx in range(parcels.dataset.item_id.size):
        XY = locate_parcel_xy(grid, parcels, parcel_time_index, parcel_idx)
        X[parcel_idx] = XY[0]
        Y[parcel_idx] = XY[1]

    # plot X,Y point on delineated network and color/size point according to a
    # certain attribute of the parcel or the link in which the parcel resides

    # if a parcel color attribute is provided.
    if parcel_color_attribute is not None:
        # if this is true, then instead of none we need to get the right
        # values from the parcels and scale/normalize them correctly. At present
        # plan to support only continuous values. Can be extended to strs as
        # categorical.
        if parcel_color_attribute in parcels.dataset:
            if "time" in parcels.dataset[parcel_color_attribute].dims:
                parcel_color = parcels.dataset[parcel_color_attribute].values[
                    :, parcel_time_index
                ]
            else:
                parcel_color = parcels.dataset[parcel_color_attribute].values
        else:
            msg = "Parcel color attribute {attribute} not present in parcels.".format(
                attribute=parcel_color_attribute
            )
            raise ValueError(msg)

        if parcel_filter is not None:
            parcel_color = parcel_color[parcel_filter]

    if parcel_size_attribute is not None:
        # if this is true, then instead of none we need to get the right
        # values from the parcels and scale/normalize them correctly. At present
        # plan to support only continuous values. Can be extended to strs as
        # categorical.
        if parcel_size_attribute in parcels.dataset:
            if "time" in parcels.dataset[parcel_size_attribute].dims:
                parcel_size_values = parcels.dataset[parcel_size_attribute].values[
                    :, parcel_time_index
                ]
            else:
                parcel_size_values = parcels.dataset[parcel_size_attribute].values

            if parcel_size_norm is None:
                parcel_size_norm = Normalize(
                    vmin=parcel_size_values.min(), vmax=parcel_size_values.max()
                )

            parcel_size = parcel_size_min + (
                parcel_size_max - parcel_size_min
            ) * parcel_size_norm(parcel_size_values)
        else:
            msg = "Parcel size attribute {attribute} not present in parcels.".format(
                attribute=parcel_size_attribute
            )
            raise ValueError(msg)

        if parcel_filter is not None:
            parcel_size = parcel_size[parcel_filter]

    # add scatter, filter x and y if necessary.
    if parcel_filter is not None:
        X = X[parcel_filter]
        Y = Y[parcel_filter]

    scatter = ax.scatter(
        X,
        Y,
        s=parcel_size,
        c=parcel_color,
        alpha=parcel_alpha,
        cmap=parcel_color_cmap,
        norm=parcel_color_norm,
        zorder=2,
    )

    # create legends.
    if legend_parcel_color:
        lax = fig.add_subplot(label_spec[0, legend_idx])
        lax.text(
            0.5,
            0.0,
            "Parcel Color",
            transform=lax.transAxes,
            color="k",
            ha="center",
            va="top",
            size=plt.rcParams["font.size"] + 2,
        )
        lax.axis("off")

        lax = fig.add_subplot(legend_spec[0, legend_idx])
        legend_idx += 2
        fig.colorbar(
            scatter,
            cax=lax,
            orientation="horizontal",
            label=parcel_color_attribute_title,
        )

    if legend_parcel_size:
        lax = fig.add_subplot(label_spec[0, legend_idx])
        lax.text(
            0.5,
            0.0,
            "Parcel Size",
            transform=lax.transAxes,
            color="k",
            ha="center",
            va="top",
            size=plt.rcParams["font.size"] + 2,
        )
        lax.axis("off")

        lax = fig.add_subplot(legend_spec[0, legend_idx])
        handles, _ = scatter.legend_elements(prop="sizes", alpha=0.6)

        if len(handles) - 1 == 0:
            han = handles
            lab = [parcel_size_values.min()]
        else:
            han = handles[:: len(handles) - 1]
            lab = [parcel_size_values.min(), parcel_size_values.max()]

        lax.legend(
            han, lab, title=parcel_size_attribute_title, loc="center", frameon=False,
        )

        plt.axis("off")

    # Set the plot limits
    ax.set_xlim(xlim)
    ax.set_ylim(ylim)

    # make axes equal
    ax.axis("equal")

    return fig<|MERGE_RESOLUTION|>--- conflicted
+++ resolved
@@ -178,18 +178,11 @@
         legend_link = False
     else:
         legend_link = True
-<<<<<<< HEAD
         if link_attribute_title is None:
             if isinstance(link_attribute, str):
                 link_attribute_title = link_attribute
             else:
                 link_attribute_title = ""
-=======
-        if link_attribute_title is None and isinstance(link_attribute, str):
-            link_attribute_title = link_attribute
-        else:
-            link_attribute_title = link_attribute_title
->>>>>>> f67a6bd9
 
     # only parcel color OR parcel_color_attribute.
     if (parcel_color_attribute is not None) and (parcel_color is not None):
@@ -203,11 +196,6 @@
         legend_parcel_color = True
         if parcel_color_attribute_title is None:
             parcel_color_attribute_title = parcel_color_attribute
-<<<<<<< HEAD
-=======
-        else:
-            parcel_color_attribute_title = parcel_color_attribute_title
->>>>>>> f67a6bd9
 
     # only parcel size or parcel_size_attribute
     if (parcel_size_attribute is not None) and (parcel_size is not None):
@@ -222,11 +210,6 @@
 
         if parcel_size_attribute_title is None:
             parcel_size_attribute_title = parcel_size_attribute
-<<<<<<< HEAD
-=======
-        else:
-            parcel_size_attribute_title = parcel_size_attribute_title
->>>>>>> f67a6bd9
 
     # parcel time:
     # cant use standard value or default because a value of 0 is valid.
