{
 "cells": [
  {
   "cell_type": "markdown",
   "id": "threaded-aircraft",
   "metadata": {},
   "source": [
    "# Unit Tests for the Landlab GravelBedrockEroder Component\n",
    "\n",
    "*G.E. Tucker, CIRES and Department of Geological Sciences, University of Colorado Boulder*\n",
    "\n",
    "This notebook describes a series of basic unit tests for the `GravelBedrockEroder` component. These tests are implemented in the file `test_gravel_bedrock_eroder.py`, and are in addition to the unit tests implemented as doctests in the source code."
   ]
  },
  {
   "cell_type": "markdown",
   "id": "sudden-singles",
   "metadata": {},
   "source": [
    "## Types of test\n",
    "\n",
    "The theory starts with a representation of a layer of sediment overlying rock. Each grid cell is assumed to contain a primary channel that drains to an adjacent cell. The cell may also receive inflow of water and sediment from neighboring cells.\n",
    "\n",
    "Processes and effects include:\n",
    "\n",
    "1. Dynamic adjustment of channel width, based on near-threshold theory (implicit in derivation; not calculated explicitly unless requested via function call)\n",
    "2. Transport of coarse (assumed gravel-size) sediment as bed load\n",
    "3. Abrasion of sediment, which turns coarse sediment into wash load (not tracked)\n",
    "4. Abrasion of underlying bedrock\n",
    "5. Plucking erosion of underlying bedrock, which supplies coarse sediment\n",
    "\n",
    "Ideally, each of these elements should be tested, both separately and in combination. Two types of test are used: instantaneous tests, which are \"single iteration\" comparisons between predicted and computed values, and equilibrium tests, in which a small terrain is run with baselevel forcing (\"uplift\") until it reaches an equilibrium that is then compared with an independently calculated solution.\n",
    "\n",
    "In addition, the tests should collectively vary each input parameter from its default value at least once. Input parameters and their defaults include:\n",
    "\n",
    "- intermittency_factor=0.01\n",
    "- transport_coefficient=0.041\n",
    "- abrasion_coefficient=0.0\n",
    "- sediment_porosity=0.35\n",
    "- depth_decay_scale=1.0\n",
    "- plucking_coefficient=1.0e-6\n",
    "- coarse_fraction_from_plucking=1.0\n",
    "\n",
    "Channel width is adequately tested by the doctests, so additional tests of width are not included here."
   ]
  },
  {
   "cell_type": "markdown",
   "id": "54f015aa",
   "metadata": {},
   "source": [
    "## Test setup\n",
    "\n",
    "The doctests in the code use a `RasterModelGrid`. For these external tests, we will use a `HexModelGrid` with three core nodes and a single open boundary node. This configuration is small enough for tests to be quick and efficient, but large enough to include flow convergence (two cells feel flow into a third, which then drains to the open boundary)."
   ]
  },
  {
   "cell_type": "markdown",
   "id": "0a268150",
   "metadata": {},
   "source": [
    "## Imports"
   ]
  },
  {
   "cell_type": "code",
   "execution_count": null,
   "id": "ffe31e00",
   "metadata": {},
   "outputs": [],
   "source": [
    "import numpy as np\n",
    "from numpy.testing import assert_almost_equal\n",
    "from landlab import HexModelGrid\n",
    "from landlab.components import FlowAccumulator, GravelBedrockEroder"
   ]
  },
  {
   "cell_type": "markdown",
   "id": "d983c1aa",
   "metadata": {},
   "source": [
    "## Instantaneous tests\n",
    "\n",
    "### Transport rate\n",
    "\n",
    "**Test condition**: 3-core-node hex grid with gradient of 0.01 along flow paths. Sediment cover: ample (100 m), limited (0.5 m, with depth decay scale also set to 0.5 m), and none.\n",
    "\n",
    "Predicted sediment transport rate under ample cover (not limited by bedrock exposure):\n",
    "\n",
    "$$Q_s = k_Q I Q S^{7/6}$$\n",
    "\n",
    "Here the default value $k_Q=0.041$ is used, but the intermittency factor is set to 0.02. The discharge by default will be one meter per year times drainage area. The drainage area of one cell is the cell's area, here about 866,025 m$^2$, and the drainage area of the cell that receives flow is three times this. Therefore the predicted sediment transport rate for the two \"upstream\" cells and for the single \"downstream\" cell is:"
   ]
  },
  {
   "cell_type": "code",
   "execution_count": null,
   "id": "ecb8430d",
   "metadata": {},
   "outputs": [],
   "source": [
    "Q = (3.0**0.5 / 2.0) * 1e6 * np.array([3, 1, 1])\n",
    "Qs = 0.041 * 0.02 * Q * (0.01) ** (7.0 / 6.0)\n",
    "print(\"Predicted transport rate:\", Qs)"
   ]
  },
  {
   "cell_type": "markdown",
   "id": "b904522d",
   "metadata": {},
   "source": [
    "For the case with limiting sediment cover, when the cover thickness is equal to the depth decay scale (set to 0.5 m), the transport rate should be reduced by a factor of $1 - 1/e$. This works out to:"
   ]
  },
  {
   "cell_type": "code",
   "execution_count": null,
   "id": "33dc6e8d",
   "metadata": {},
   "outputs": [],
   "source": [
    "print(\"Predicted transport rate:\", Qs * (1.0 - np.exp(-1.0)))"
   ]
  },
  {
   "cell_type": "markdown",
   "id": "6e34d097",
   "metadata": {},
   "source": [
    "Finally, with no sediment at all, the transport rate should be zero."
   ]
  },
  {
   "cell_type": "markdown",
   "id": "694dace1",
   "metadata": {},
   "source": [
    "Note that in order to give the grid nodes a gradient of 0.01, the elevations need to rise in the y-direction at a rate equal to 0.01 / cos 30$^\\circ$."
   ]
  },
  {
   "cell_type": "code",
   "execution_count": null,
   "id": "b0a73c4e",
   "metadata": {},
   "outputs": [],
   "source": [
    "def test_transport_rate():\n",
    "\n",
    "    grid = HexModelGrid((4, 2), spacing=1000.0)\n",
    "    grid.status_at_node[grid.perimeter_nodes] = grid.BC_NODE_IS_CLOSED\n",
    "    grid.status_at_node[0] = grid.BC_NODE_IS_FIXED_VALUE\n",
    "\n",
    "    elev = grid.add_zeros(\"topographic__elevation\", at=\"node\")\n",
    "    elev[:] = (0.01 * grid.y_of_node) / np.cos(np.radians(30.0))\n",
    "    sed = grid.add_zeros(\"soil__depth\", at=\"node\")\n",
    "    sed[:] = 100.0\n",
    "\n",
    "    fa = FlowAccumulator(grid)\n",
    "    fa.run_one_step()\n",
    "    gbe = GravelBedrockEroder(grid, intermittency_factor=0.02, depth_decay_scale=0.5)\n",
    "    qs_out = grid.at_node[\"bedload_sediment__volume_outflux\"]\n",
    "\n",
    "    gbe.run_one_step(0.0)  # using dt=0 prevents change to sed, rock, or elev\n",
    "    assert_almost_equal(qs_out[grid.core_nodes], [9.88854526, 3.29618175, 3.29618175])\n",
    "\n",
    "    elev[:] = (0.01 * grid.y_of_node) / np.cos(np.radians(30.0))\n",
    "    sed[:] = 0.5\n",
    "\n",
    "    gbe.run_one_step(0.0)\n",
    "    assert_almost_equal(qs_out[grid.core_nodes], [6.25075275, 2.08358425, 2.08358425])\n",
    "\n",
    "    elev[:] = (0.01 * grid.y_of_node) / np.cos(np.radians(30.0))\n",
    "    sed[:] = 0.0\n",
    "\n",
    "    gbe.run_one_step(0.0)\n",
    "    assert_almost_equal(qs_out[grid.core_nodes], [0.0, 0.0, 0.0])"
   ]
  },
  {
   "cell_type": "code",
   "execution_count": null,
   "id": "b82703a3",
   "metadata": {},
   "outputs": [],
   "source": [
    "test_transport_rate()"
   ]
  },
  {
   "cell_type": "markdown",
   "id": "82c2d50d",
   "metadata": {},
   "source": [
    "### Sediment abrasion rate\n",
    "\n",
    "Consider the first of the cases above, in which the transport rate is about 3.3 m$^3$/y for the upstream cells and 9.9 m$^3$/y for the downstream ones. If the abrasion coefficient is 10$^{-4}$ m$^{-1}$, then we can calculate the resulting lowering rate of the thickness of sediment as:\n",
    "\n",
    "$$\\frac{dH}{dt} = -\\beta (Q_{in} + Q_{out}) \\lambda / 2 \\Lambda$$\n",
    "\n",
    "where $\\beta$ is the abrasion coefficient, $Q_s$ is the transport rate (m$^3$/y), $\\lambda$ is the length of the flow path (distance from the node to its downstream neighbor), and $\\Lambda$ is the surface area of the cell.\n",
    "\n",
    "In this case, the numbers are as follows (here sediment flux is half the above case because we are using the default intermittency factor):"
   ]
  },
  {
   "cell_type": "code",
   "execution_count": null,
   "id": "58f2ca16",
   "metadata": {},
   "outputs": [],
   "source": [
    "beta = 1.0e-4  # abrasion coefficient, 1/m\n",
    "Qout = 0.5 * 3.29618175  # transport rate, m3/y\n",
    "path_length = 1000.0  # node spacing, m\n",
    "cell_area = 1000.0 * 1000.0 * 0.5 * 3.0**0.5\n",
    "print(\n",
    "    \"Rate of thickness loss from sediment abrasion (upstream):\",\n",
    "    beta * 0.5 * (0.0 + Qout) * path_length / cell_area,\n",
    ")\n",
    "\n",
    "Qin = 2 * Qout\n",
    "Qout = 0.5 * 9.88854526\n",
    "print(\n",
    "    \"Rate of thickness loss from sediment abrasion (downstream):\",\n",
    "    beta * 0.5 * (Qin + Qout) * path_length / cell_area,\n",
    ")"
   ]
  },
  {
   "cell_type": "code",
   "execution_count": null,
   "id": "2d3862c7",
   "metadata": {},
   "outputs": [],
   "source": [
    "def test_sediment_abrasion_rate():\n",
    "\n",
    "    grid = HexModelGrid((4, 2), spacing=1000.0)\n",
    "    grid.status_at_node[grid.perimeter_nodes] = grid.BC_NODE_IS_CLOSED\n",
    "    grid.status_at_node[0] = grid.BC_NODE_IS_FIXED_VALUE\n",
    "\n",
    "    elev = grid.add_zeros(\"topographic__elevation\", at=\"node\")\n",
    "    elev[:] = (0.01 * grid.y_of_node) / np.cos(np.radians(30.0))\n",
    "    sed = grid.add_zeros(\"soil__depth\", at=\"node\")\n",
    "    sed[:] = 100.0\n",
    "\n",
    "    fa = FlowAccumulator(grid)\n",
    "    fa.run_one_step()\n",
    "    gbe = GravelBedrockEroder(grid, abrasion_coefficient=1.0e-4)\n",
    "    gbe.run_one_step(1.0)\n",
    "\n",
    "    assert_almost_equal(\n",
    "        gbe._abrasion[grid.core_nodes],\n",
    "        [4.7576285545378313e-07, 9.515257103302159e-08, 9.515257103302159e-08],\n",
    "    )"
   ]
  },
  {
   "cell_type": "code",
   "execution_count": null,
   "id": "27634b67",
   "metadata": {},
   "outputs": [],
   "source": [
    "test_sediment_abrasion_rate()"
   ]
  },
  {
   "cell_type": "markdown",
   "id": "c6ab4aba",
   "metadata": {},
   "source": [
    "### Bedrock abrasion\n",
    "\n",
    "Here we test the calculation of bedrock abrasion rate. We need a test that has some sediment, but not so much that the bed is totally shielded. We'll use 1 m thick sediment. That reduces the transport capacity, which should be equal to the above transport rates times the fractional alluvial cover, which is 1 minus the bedrock exposure fraction:"
   ]
  },
  {
   "cell_type": "code",
   "execution_count": null,
   "id": "2f034af8",
   "metadata": {},
   "outputs": [],
   "source": [
    "beta = 1.0e-4\n",
    "path_length = 1000.0\n",
    "frac_bed_exposed = np.exp(-1.0)\n",
    "cell_area = 1.0e6 * 0.5 * 3.0**0.5\n",
    "Qs_out = (\n",
    "    0.041\n",
    "    * 0.01\n",
    "    * 0.01 ** (7.0 / 6.0)\n",
    "    * cell_area\n",
    "    * np.array([3, 1, 1])\n",
    "    * (1.0 - frac_bed_exposed)\n",
    ")\n",
    "Qs_in = np.array([Qs_out[1] + Qs_out[2], 0.0, 0.0])\n",
    "\n",
    "print(\"Sed outflux:\", Qs_out)\n",
    "print(\"Sed influx:\", Qs_in)\n",
    "\n",
    "sed_abr_rate = beta * 0.5 * (Qs_in + Qs_out) * path_length / cell_area\n",
    "print(\"Sediment abrasion rate:\", sed_abr_rate)\n",
    "\n",
    "rock_abr_rate = sed_abr_rate * frac_bed_exposed\n",
    "print(\"Bed abrasion rate:\", rock_abr_rate)"
   ]
  },
  {
   "cell_type": "code",
   "execution_count": null,
   "id": "d5f5851e",
   "metadata": {},
   "outputs": [],
   "source": [
    "def test_rock_abrasion_rate():\n",
    "\n",
    "    grid = HexModelGrid((4, 2), spacing=1000.0)\n",
    "    grid.status_at_node[grid.perimeter_nodes] = grid.BC_NODE_IS_CLOSED\n",
    "    grid.status_at_node[0] = grid.BC_NODE_IS_FIXED_VALUE\n",
    "\n",
    "    elev = grid.add_zeros(\"topographic__elevation\", at=\"node\")\n",
    "    elev[:] = (0.01 * grid.y_of_node) / np.cos(np.radians(30.0))\n",
    "    sed = grid.add_zeros(\"soil__depth\", at=\"node\")\n",
    "    sed[:] = 1.0\n",
    "\n",
    "    fa = FlowAccumulator(grid)\n",
    "    fa.run_one_step()\n",
    "    gbe = GravelBedrockEroder(grid, abrasion_coefficient=1.0e-4)\n",
    "    gbe.run_one_step(1.0)\n",
    "\n",
    "    assert_almost_equal(\n",
    "        gbe._sediment_outflux[grid.core_nodes], [3.12537638, 1.04179213, 1.04179213]\n",
    "    )\n",
    "    assert_almost_equal(\n",
    "        gbe._rock_abrasion_rate[grid.core_nodes],\n",
    "        [1.10635873e-07, 2.21271745e-08, 2.21271745e-08],\n",
    "    )"
   ]
  },
  {
   "cell_type": "code",
   "execution_count": null,
   "id": "7807d6f6",
   "metadata": {},
   "outputs": [],
   "source": [
    "test_rock_abrasion_rate()"
   ]
  },
  {
   "cell_type": "markdown",
<<<<<<< HEAD
   "id": "5761999b",
   "metadata": {},
   "source": [
    "### Test plucking erosion\n",
    "\n",
    "Here we can use test cases with zero, thin, and thick sedimentary covers.\n",
    "\n",
    "The theory behind the plucking rate goes something like this. Assume that the bankfull plucking rate is proportional to excess shear stress to a power. Whipple et al. (2000) suggested that the block loosening rate would be proportional to bed-load transport rate, which in turn tends to scale with excess stress to the 3/2 power. They also suggested that the block extraction rate might also scale linearly to weakly nonlinearly with excess shear stress. Here we take 3/2 as a suitable choice for \"weakly nonlinear\", and assume that the combination of block loosening and block extraction results in a rate of bedrock lowering by plucking (at bankfull stage) that scales with $(\\tau - \\tau_c)^{3/2}$. Given near-threshold theory, this then produces the same scaling as the bed-load transport rate, with an unknown coefficient:\n",
    "\n",
    "$$k_p I Q S^{7/6} e^{-H/H_s}$$\n",
    "\n",
    "where the exponential factor represents the fractional bedrock exposure.\n",
    "\n",
    "Now this is the rate of lowering per unit bed area. To convert this into an average rate of lowering across a grid cell, one needs to make a choice. Option 1 is to assume that the portions of the cell outside of the channel \"follow the channel down\" at the same rate, by some process of rapid near-channel hillslope response. The rate of volume removal of rock per time across the cell is then the incision rate times the cell area:\n",
    "\n",
    "$$V_p = k_p I Q S^{7/6} e^{-H/H_s} \\Lambda$$\n",
    "\n",
    "where $\\Lambda$ is grid-cell surface area. The resulting lowering rate is simply this volume rate divided by cell area:\n",
    "\n",
    "$$E_p = k_p I Q S^{7/6} e^{-H/H_s}$$\n",
    "\n",
    "In this case, the rate of incision does not depend on grid-cell size, but the rate of volumetric rate of rock erosion in the cell does (the wider the cell is relative to the channel, the greater the extra area that is effectively controlled by the embedded channel).\n",
    "\n",
    "Option 2 is to calculate the *average* rate of lowering across the grid cell, by combining the area of the cell that is undergoing channel downcutting and the area that is not. In this case, the volumetric rock erosion rate is the incision rate per unit bed area times the surface area of the channel, which can be approximated as the width of a channel exiting the cell times its length, $\\lambda$:\n",
    "\n",
    "$$V_p = k_p I Q S^{7/6} e^{-H/H_s} \\lambda b$$\n",
    "\n",
    "and the average lowering rate across the cell is:\n",
    "\n",
    "$$E_p = k_p I Q S^{7/6} e^{-H/H_s} \\lambda b / \\Lambda$$\n",
    "\n",
    "For a square cell of width $\\Delta x$, this becomes:\n",
    "\n",
    "$$E_p = k_p I Q S^{7/6} e^{-H/H_s} b / \\Delta x$$\n",
    "\n",
    "Here's an aside, a kind of thought experiment. Suppose you wanted to reduce this cell-size dependence. Imagine you tried assigning some fraction of the erosion at the cell to some of its neighbors. Suppose for the sake of argument that you did this by considering the probability that a portion of the channel laps onto a neighboring cell. One way to think about it is as an average overlap. If a channel is 1 m wide in a 5 m wide cell and you move it from side to side so that its centerline goes from right up against one side to right up against the other, you have an overlap function (overlap length as a function of position) that looks like this: `\\___/`. Within the sloping bits, which make up b/dx of the domain, the average overlap should be b/4 (b/2 is the max, 0 is the min, and it's a linear function). So the weighted average is $((b/dx) (b/4) + ((dx-b)/dx) 0 = b^2 / 4 dx$. If $b=0$, the overlap function is of course zero. If $b=dx$, the overlap function is $dx/4$, meaning perhaps that 3/4 of the calculated erosion happens in the cell itself, and the rest is distributed among neighbors somehow. This treatment has the result of causing the $\\Delta x$ in the denominator to go away, which seems promising...\n",
    "\n",
    "\n",
    "For the zero-sediment case, we'll change the default plucking rate coefficient to 10x higher, at $k_p = 10^{-3}$."
=======
   "id": "82bed1ae-b4bd-4b52-ad46-d3ec01d1f73c",
   "metadata": {},
   "source": [
    "### Plucking erosion\n",
    "\n",
    "Here we test the calculation of bedrock plucking rate. "
   ]
  },
  {
   "cell_type": "code",
   "execution_count": null,
   "id": "54bb1414-d43b-4256-a4d7-acfbb834411d",
   "metadata": {},
   "outputs": [],
   "source": [
    "plucking_coef = 1.0e-6\n",
    "frac_bed_exposed = np.exp(-1.0)\n",
    "Q = (3.0**0.5 / 2.0) * 1e6 * np.array([3, 1, 1])\n",
    "slope = 0.01\n",
    "grid_res = 1000\n",
    "pluck_rate = plucking_coef * Q * slope ** (7.0 / 6.0) * frac_bed_exposed / grid_res\n",
    "print(\"Plucking rate:\", pluck_rate)"
   ]
  },
  {
   "cell_type": "code",
   "execution_count": null,
   "id": "7a7c55a2-a704-49d6-9a7b-5146969f4fb2",
   "metadata": {},
   "outputs": [],
   "source": [
    "def test_rock_plucking_rate():\n",
    "\n",
    "    grid = HexModelGrid((4, 2), spacing=1000.0)\n",
    "    grid.status_at_node[grid.perimeter_nodes] = grid.BC_NODE_IS_CLOSED\n",
    "    grid.status_at_node[0] = grid.BC_NODE_IS_FIXED_VALUE\n",
    "\n",
    "    elev = grid.add_zeros(\"topographic__elevation\", at=\"node\")\n",
    "    elev[:] = (0.01 * grid.y_of_node) / np.cos(np.radians(30.0))\n",
    "    sed = grid.add_zeros(\"soil__depth\", at=\"node\")\n",
    "    sed[:] = 1.0\n",
    "\n",
    "    fa = FlowAccumulator(grid)\n",
    "    fa.run_one_step()\n",
    "    gbe = GravelBedrockEroder(grid, plucking_coefficient=1.0e-6)\n",
    "    gbe.run_one_step(1.0)\n",
    "\n",
    "    assert_almost_equal(\n",
    "        gbe._pluck_rate[grid.core_nodes],\n",
    "        [4.43633232e-06, 1.47877744e-06, 1.47877744e-06],\n",
    "    )"
   ]
  },
  {
   "cell_type": "code",
   "execution_count": null,
   "id": "c8f1a86b-a694-48d8-90ad-41eb434f5851",
   "metadata": {},
   "outputs": [],
   "source": [
    "test_rock_plucking_rate()"
>>>>>>> 6180fc08
   ]
  },
  {
   "cell_type": "markdown",
   "id": "149bbbaf",
   "metadata": {},
   "source": [
    "## References and further reading\n",
    "\n",
    "Attal, M., & Lavé, J. (2006). Changes of bedload characteristics along the Marsyandi River (central Nepal): Implications for understanding hillslope sediment supply, sediment load evolution along fluvial networks, and denudation in active orogenic belts. Geol. Soc. Am. Spec. Pap, 398, 143-171.\n",
    "\n",
    "Attal, M., & Lavé, J. (2009). Pebble abrasion during fluvial transport: Experimental results and implications for the evolution of the sediment load along rivers. Journal of Geophysical Research: Earth Surface, 114(F4).\n",
    "\n",
    "Grant, G. E. (1997). Critical flow constrains flow hydraulics in mobile‐bed streams: A new hypothesis. Water Resources Research, 33(2), 349-358.\n",
    "\n",
    "Meyer-Peter, E., & Müller, R. (1948). Formulas for bed-load transport. In IAHSR 2nd meeting, Stockholm, appendix 2. IAHR.\n",
    "\n",
    "Parker, G. (1978). Self-formed straight rivers with equilibrium banks and mobile bed. Part 2. The gravel river. Journal of Fluid mechanics, 89(1), 127-146.\n",
    "\n",
    "Phillips, C. B., & Jerolmack, D. J. (2016). Self-organization of river channels as a critical filter on climate signals. Science, 352(6286), 694-697.\n",
    "\n",
    "Wickert, A. D., & Schildgen, T. F. (2019). Long-profile evolution of transport-limited gravel-bed rivers. Earth Surface Dynamics, 7(1), 17-43.\n",
    "\n",
    "Willgoose, G., Bras, R. L., & Rodriguez‐Iturbe, I. (1991). A physical explanation of an observed link area‐slope relationship. Water Resources Research, 27(7), 1697-1702.\n",
    "\n",
    "Willgoose, G. (1994). A physical explanation for an observed area‐slope‐elevation relationship for catchments with declining relief. Water Resources Research, 30(2), 151-159.\n",
    "\n",
    "Wong, M., & Parker, G. (2006). Reanalysis and correction of bed-load relation of Meyer-Peter and Müller using their own database. Journal of Hydraulic Engineering, 132(11), 1159-1168."
   ]
  }
 ],
 "metadata": {
  "kernelspec": {
   "display_name": "Python 3 (ipykernel)",
   "language": "python",
   "name": "python3"
  },
  "language_info": {
   "codemirror_mode": {
    "name": "ipython",
    "version": 3
   },
   "file_extension": ".py",
   "mimetype": "text/x-python",
   "name": "python",
   "nbconvert_exporter": "python",
   "pygments_lexer": "ipython3",
   "version": "3.10.4"
  }
 },
 "nbformat": 4,
 "nbformat_minor": 5
}<|MERGE_RESOLUTION|>--- conflicted
+++ resolved
@@ -352,7 +352,6 @@
   },
   {
    "cell_type": "markdown",
-<<<<<<< HEAD
    "id": "5761999b",
    "metadata": {},
    "source": [
@@ -392,69 +391,6 @@
     "\n",
     "\n",
     "For the zero-sediment case, we'll change the default plucking rate coefficient to 10x higher, at $k_p = 10^{-3}$."
-=======
-   "id": "82bed1ae-b4bd-4b52-ad46-d3ec01d1f73c",
-   "metadata": {},
-   "source": [
-    "### Plucking erosion\n",
-    "\n",
-    "Here we test the calculation of bedrock plucking rate. "
-   ]
-  },
-  {
-   "cell_type": "code",
-   "execution_count": null,
-   "id": "54bb1414-d43b-4256-a4d7-acfbb834411d",
-   "metadata": {},
-   "outputs": [],
-   "source": [
-    "plucking_coef = 1.0e-6\n",
-    "frac_bed_exposed = np.exp(-1.0)\n",
-    "Q = (3.0**0.5 / 2.0) * 1e6 * np.array([3, 1, 1])\n",
-    "slope = 0.01\n",
-    "grid_res = 1000\n",
-    "pluck_rate = plucking_coef * Q * slope ** (7.0 / 6.0) * frac_bed_exposed / grid_res\n",
-    "print(\"Plucking rate:\", pluck_rate)"
-   ]
-  },
-  {
-   "cell_type": "code",
-   "execution_count": null,
-   "id": "7a7c55a2-a704-49d6-9a7b-5146969f4fb2",
-   "metadata": {},
-   "outputs": [],
-   "source": [
-    "def test_rock_plucking_rate():\n",
-    "\n",
-    "    grid = HexModelGrid((4, 2), spacing=1000.0)\n",
-    "    grid.status_at_node[grid.perimeter_nodes] = grid.BC_NODE_IS_CLOSED\n",
-    "    grid.status_at_node[0] = grid.BC_NODE_IS_FIXED_VALUE\n",
-    "\n",
-    "    elev = grid.add_zeros(\"topographic__elevation\", at=\"node\")\n",
-    "    elev[:] = (0.01 * grid.y_of_node) / np.cos(np.radians(30.0))\n",
-    "    sed = grid.add_zeros(\"soil__depth\", at=\"node\")\n",
-    "    sed[:] = 1.0\n",
-    "\n",
-    "    fa = FlowAccumulator(grid)\n",
-    "    fa.run_one_step()\n",
-    "    gbe = GravelBedrockEroder(grid, plucking_coefficient=1.0e-6)\n",
-    "    gbe.run_one_step(1.0)\n",
-    "\n",
-    "    assert_almost_equal(\n",
-    "        gbe._pluck_rate[grid.core_nodes],\n",
-    "        [4.43633232e-06, 1.47877744e-06, 1.47877744e-06],\n",
-    "    )"
-   ]
-  },
-  {
-   "cell_type": "code",
-   "execution_count": null,
-   "id": "c8f1a86b-a694-48d8-90ad-41eb434f5851",
-   "metadata": {},
-   "outputs": [],
-   "source": [
-    "test_rock_plucking_rate()"
->>>>>>> 6180fc08
    ]
   },
   {
